import { EOL } from 'os';
import * as events from '@aws-cdk/aws-events';
import * as iam from '@aws-cdk/aws-iam';
import * as kms from '@aws-cdk/aws-kms';
<<<<<<< HEAD
import { Construct, Fn, IResource, Lazy, RemovalPolicy, Resource, Stack, Token, CfnResource } from '@aws-cdk/core';
import { AutoDeleteObjectsResourceHandler } from './auto-delete-objects-handler/auto-delete-objects-handler';
=======
import { Fn, IResource, Lazy, RemovalPolicy, Resource, Stack, Token } from '@aws-cdk/core';
import { Construct } from 'constructs';
>>>>>>> aebac926
import { BucketPolicy } from './bucket-policy';
import { IBucketNotificationDestination } from './destination';
import { BucketNotifications } from './notifications-resource';
import * as perms from './perms';
import { LifecycleRule } from './rule';
import { CfnBucket } from './s3.generated';
import { parseBucketArn, parseBucketName } from './util';

export interface IBucket extends IResource {
  /**
   * The ARN of the bucket.
   * @attribute
   */
  readonly bucketArn: string;

  /**
   * The name of the bucket.
   * @attribute
   */
  readonly bucketName: string;

  /**
   * The URL of the static website.
   * @attribute
   */
  readonly bucketWebsiteUrl: string;

  /**
   * The Domain name of the static website.
   * @attribute
   */
  readonly bucketWebsiteDomainName: string;

  /**
   * The IPv4 DNS name of the specified bucket.
   * @attribute
   */
  readonly bucketDomainName: string;

  /**
   * The IPv6 DNS name of the specified bucket.
   * @attribute
   */
  readonly bucketDualStackDomainName: string;

  /**
   * The regional domain name of the specified bucket.
   * @attribute
   */
  readonly bucketRegionalDomainName: string;

  /**
   * If this bucket has been configured for static website hosting.
   */
  readonly isWebsite?: boolean;

  /**
   * Optional KMS encryption key associated with this bucket.
   */
  readonly encryptionKey?: kms.IKey;

  /**
   * The resource policy associated with this bucket.
   *
   * If `autoCreatePolicy` is true, a `BucketPolicy` will be created upon the
   * first call to addToResourcePolicy(s).
   */
  policy?: BucketPolicy;

  /**
   * Adds a statement to the resource policy for a principal (i.e.
   * account/role/service) to perform actions on this bucket and/or it's
   * contents. Use `bucketArn` and `arnForObjects(keys)` to obtain ARNs for
   * this bucket or objects.
   */
  addToResourcePolicy(permission: iam.PolicyStatement): iam.AddToResourcePolicyResult;

  /**
   * The https URL of an S3 object. For example:
   * @example https://s3.us-west-1.amazonaws.com/onlybucket
   * @example https://s3.us-west-1.amazonaws.com/bucket/key
   * @example https://s3.cn-north-1.amazonaws.com.cn/china-bucket/mykey
   * @param key The S3 key of the object. If not specified, the URL of the
   *      bucket is returned.
   * @returns an ObjectS3Url token
   */
  urlForObject(key?: string): string;

  /**
   * The virtual hosted-style URL of an S3 object. Specify `regional: false` at
   * the options for non-regional URL. For example:
   * @example https://only-bucket.s3.us-west-1.amazonaws.com
   * @example https://bucket.s3.us-west-1.amazonaws.com/key
   * @example https://bucket.s3.amazonaws.com/key
   * @example https://china-bucket.s3.cn-north-1.amazonaws.com.cn/mykey
   * @param key The S3 key of the object. If not specified, the URL of the
   *      bucket is returned.
   * @param options Options for generating URL.
   * @returns an ObjectS3Url token
   */
  virtualHostedUrlForObject(key?: string, options?: VirtualHostedStyleUrlOptions): string;

  /**
   * The S3 URL of an S3 object. For example:
   * @example s3://onlybucket
   * @example s3://bucket/key
   * @param key The S3 key of the object. If not specified, the S3 URL of the
   *      bucket is returned.
   * @returns an ObjectS3Url token
   */
  s3UrlForObject(key?: string): string;

  /**
   * Returns an ARN that represents all objects within the bucket that match
   * the key pattern specified. To represent all keys, specify ``"*"``.
   */
  arnForObjects(keyPattern: string): string;

  /**
   * Grant read permissions for this bucket and it's contents to an IAM
   * principal (Role/Group/User).
   *
   * If encryption is used, permission to use the key to decrypt the contents
   * of the bucket will also be granted to the same principal.
   *
   * @param identity The principal
   * @param objectsKeyPattern Restrict the permission to a certain key pattern (default '*')
   */
  grantRead(identity: iam.IGrantable, objectsKeyPattern?: any): iam.Grant;

  /**
   * Grant write permissions to this bucket to an IAM principal.
   *
   * If encryption is used, permission to use the key to encrypt the contents
   * of written files will also be granted to the same principal.
   *
   * @param identity The principal
   * @param objectsKeyPattern Restrict the permission to a certain key pattern (default '*')
   */
  grantWrite(identity: iam.IGrantable, objectsKeyPattern?: any): iam.Grant;

  /**
   * Grants s3:PutObject* and s3:Abort* permissions for this bucket to an IAM principal.
   *
   * If encryption is used, permission to use the key to encrypt the contents
   * of written files will also be granted to the same principal.
   * @param identity The principal
   * @param objectsKeyPattern Restrict the permission to a certain key pattern (default '*')
   */
  grantPut(identity: iam.IGrantable, objectsKeyPattern?: any): iam.Grant;

  /**
   * Grants s3:DeleteObject* permission to an IAM pricipal for objects
   * in this bucket.
   *
   * @param identity The principal
   * @param objectsKeyPattern Restrict the permission to a certain key pattern (default '*')
   */
  grantDelete(identity: iam.IGrantable, objectsKeyPattern?: any): iam.Grant;

  /**
   * Grants read/write permissions for this bucket and it's contents to an IAM
   * principal (Role/Group/User).
   *
   * If an encryption key is used, permission to use the key for
   * encrypt/decrypt will also be granted.
   *
   * @param identity The principal
   * @param objectsKeyPattern Restrict the permission to a certain key pattern (default '*')
   */
  grantReadWrite(identity: iam.IGrantable, objectsKeyPattern?: any): iam.Grant;

  /**
   * Allows unrestricted access to objects from this bucket.
   *
   * IMPORTANT: This permission allows anyone to perform actions on S3 objects
   * in this bucket, which is useful for when you configure your bucket as a
   * website and want everyone to be able to read objects in the bucket without
   * needing to authenticate.
   *
   * Without arguments, this method will grant read ("s3:GetObject") access to
   * all objects ("*") in the bucket.
   *
   * The method returns the `iam.Grant` object, which can then be modified
   * as needed. For example, you can add a condition that will restrict access only
   * to an IPv4 range like this:
   *
   *     const grant = bucket.grantPublicAccess();
   *     grant.resourceStatement!.addCondition(‘IpAddress’, { “aws:SourceIp”: “54.240.143.0/24” });
   *
   *
   * @param keyPrefix the prefix of S3 object keys (e.g. `home/*`). Default is "*".
   * @param allowedActions the set of S3 actions to allow. Default is "s3:GetObject".
   * @returns The `iam.PolicyStatement` object, which can be used to apply e.g. conditions.
   */
  grantPublicAccess(keyPrefix?: string, ...allowedActions: string[]): iam.Grant;

  /**
   * Defines a CloudWatch event that triggers when something happens to this bucket
   *
   * Requires that there exists at least one CloudTrail Trail in your account
   * that captures the event. This method will not create the Trail.
   *
   * @param id The id of the rule
   * @param options Options for adding the rule
   */
  onCloudTrailEvent(id: string, options?: OnCloudTrailBucketEventOptions): events.Rule;

  /**
   * Defines an AWS CloudWatch event that triggers when an object is uploaded
   * to the specified paths (keys) in this bucket using the PutObject API call.
   *
   * Note that some tools like `aws s3 cp` will automatically use either
   * PutObject or the multipart upload API depending on the file size,
   * so using `onCloudTrailWriteObject` may be preferable.
   *
   * Requires that there exists at least one CloudTrail Trail in your account
   * that captures the event. This method will not create the Trail.
   *
   * @param id The id of the rule
   * @param options Options for adding the rule
   */
  onCloudTrailPutObject(id: string, options?: OnCloudTrailBucketEventOptions): events.Rule;

  /**
   * Defines an AWS CloudWatch event that triggers when an object at the
   * specified paths (keys) in this bucket are written to.  This includes
   * the events PutObject, CopyObject, and CompleteMultipartUpload.
   *
   * Note that some tools like `aws s3 cp` will automatically use either
   * PutObject or the multipart upload API depending on the file size,
   * so using this method may be preferable to `onCloudTrailPutObject`.
   *
   * Requires that there exists at least one CloudTrail Trail in your account
   * that captures the event. This method will not create the Trail.
   *
   * @param id The id of the rule
   * @param options Options for adding the rule
   */
  onCloudTrailWriteObject(id: string, options?: OnCloudTrailBucketEventOptions): events.Rule;
}

/**
 * A reference to a bucket. The easiest way to instantiate is to call
 * `bucket.export()`. Then, the consumer can use `Bucket.import(this, ref)` and
 * get a `Bucket`.
 */
export interface BucketAttributes {
  /**
   * The ARN of the bucket. At least one of bucketArn or bucketName must be
   * defined in order to initialize a bucket ref.
   */
  readonly bucketArn?: string;

  /**
   * The name of the bucket. If the underlying value of ARN is a string, the
   * name will be parsed from the ARN. Otherwise, the name is optional, but
   * some features that require the bucket name such as auto-creating a bucket
   * policy, won't work.
   */
  readonly bucketName?: string;

  /**
   * The domain name of the bucket.
   *
   * @default Inferred from bucket name
   */
  readonly bucketDomainName?: string;

  /**
   * The website URL of the bucket (if static web hosting is enabled).
   *
   * @default Inferred from bucket name
   */
  readonly bucketWebsiteUrl?: string;

  /**
   * The regional domain name of the specified bucket.
   */
  readonly bucketRegionalDomainName?: string;

  /**
   * The IPv6 DNS name of the specified bucket.
   */
  readonly bucketDualStackDomainName?: string;

  /**
   * The format of the website URL of the bucket. This should be true for
   * regions launched since 2014.
   *
   * @default false
   */
  readonly bucketWebsiteNewUrlFormat?: boolean;

  readonly encryptionKey?: kms.IKey;

  /**
   * If this bucket has been configured for static website hosting.
   *
   * @default false
   */
  readonly isWebsite?: boolean;

  /**
   * The account this existing bucket belongs to.
   *
   * @default - it's assumed the bucket belongs to the same account as the scope it's being imported into
   */
  readonly account?: string;

  /**
   * The region this existing bucket is in.
   *
   * @default - it's assumed the bucket is in the same region as the scope it's being imported into
   */
  readonly region?: string;
}

/**
 * Represents an S3 Bucket.
 *
 * Buckets can be either defined within this stack:
 *
 *   new Bucket(this, 'MyBucket', { props });
 *
 * Or imported from an existing bucket:
 *
 *   Bucket.import(this, 'MyImportedBucket', { bucketArn: ... });
 *
 * You can also export a bucket and import it into another stack:
 *
 *   const ref = myBucket.export();
 *   Bucket.import(this, 'MyImportedBucket', ref);
 *
 */
abstract class BucketBase extends Resource implements IBucket {
  public abstract readonly bucketArn: string;
  public abstract readonly bucketName: string;
  public abstract readonly bucketDomainName: string;
  public abstract readonly bucketWebsiteUrl: string;
  public abstract readonly bucketWebsiteDomainName: string;
  public abstract readonly bucketRegionalDomainName: string;
  public abstract readonly bucketDualStackDomainName: string;

  /**
   * Optional KMS encryption key associated with this bucket.
   */
  public abstract readonly encryptionKey?: kms.IKey;

  /**
   * If this bucket has been configured for static website hosting.
   */
  public abstract readonly isWebsite?: boolean;

  /**
   * The resource policy associated with this bucket.
   *
   * If `autoCreatePolicy` is true, a `BucketPolicy` will be created upon the
   * first call to addToResourcePolicy(s).
   */
  public abstract policy?: BucketPolicy;

  /**
   * Indicates if a bucket resource policy should automatically created upon
   * the first call to `addToResourcePolicy`.
   */
  protected abstract autoCreatePolicy = false;

  /**
   * Whether to disallow public access
   */
  protected abstract disallowPublicAccess?: boolean;

  /**
   * Define a CloudWatch event that triggers when something happens to this repository
   *
   * Requires that there exists at least one CloudTrail Trail in your account
   * that captures the event. This method will not create the Trail.
   *
   * @param id The id of the rule
   * @param options Options for adding the rule
   */
  public onCloudTrailEvent(id: string, options: OnCloudTrailBucketEventOptions = {}): events.Rule {
    const rule = new events.Rule(this, id, options);
    rule.addTarget(options.target);
    rule.addEventPattern({
      source: ['aws.s3'],
      detailType: ['AWS API Call via CloudTrail'],
      detail: {
        resources: {
          ARN: options.paths ? options.paths.map(p => this.arnForObjects(p)) : [this.bucketArn],
        },
      },
    });
    return rule;
  }

  /**
   * Defines an AWS CloudWatch event that triggers when an object is uploaded
   * to the specified paths (keys) in this bucket using the PutObject API call.
   *
   * Note that some tools like `aws s3 cp` will automatically use either
   * PutObject or the multipart upload API depending on the file size,
   * so using `onCloudTrailWriteObject` may be preferable.
   *
   * Requires that there exists at least one CloudTrail Trail in your account
   * that captures the event. This method will not create the Trail.
   *
   * @param id The id of the rule
   * @param options Options for adding the rule
   */
  public onCloudTrailPutObject(id: string, options: OnCloudTrailBucketEventOptions = {}): events.Rule {
    const rule = this.onCloudTrailEvent(id, options);
    rule.addEventPattern({
      detail: {
        eventName: ['PutObject'],
      },
    });
    return rule;
  }

  /**
   * Defines an AWS CloudWatch event that triggers when an object at the
   * specified paths (keys) in this bucket are written to.  This includes
   * the events PutObject, CopyObject, and CompleteMultipartUpload.
   *
   * Note that some tools like `aws s3 cp` will automatically use either
   * PutObject or the multipart upload API depending on the file size,
   * so using this method may be preferable to `onCloudTrailPutObject`.
   *
   * Requires that there exists at least one CloudTrail Trail in your account
   * that captures the event. This method will not create the Trail.
   *
   * @param id The id of the rule
   * @param options Options for adding the rule
   */
  public onCloudTrailWriteObject(id: string, options: OnCloudTrailBucketEventOptions = {}): events.Rule {
    const rule = this.onCloudTrailEvent(id, options);
    rule.addEventPattern({
      detail: {
        eventName: [
          'CompleteMultipartUpload',
          'CopyObject',
          'PutObject',
        ],
        requestParameters: {
          bucketName: [this.bucketName],
          key: options.paths,
        },
      },
    });
    return rule;
  }

  /**
   * Adds a statement to the resource policy for a principal (i.e.
   * account/role/service) to perform actions on this bucket and/or it's
   * contents. Use `bucketArn` and `arnForObjects(keys)` to obtain ARNs for
   * this bucket or objects.
   */
  public addToResourcePolicy(permission: iam.PolicyStatement): iam.AddToResourcePolicyResult {
    if (!this.policy && this.autoCreatePolicy) {
      this.policy = new BucketPolicy(this, 'Policy', { bucket: this });
    }

    if (this.policy) {
      this.policy.document.addStatements(permission);
      return { statementAdded: true, policyDependable: this.policy };
    }

    return { statementAdded: false };
  }

  protected validate(): string[] {
    const errors = super.validate();
    errors.push(...this.policy?.document.validateForResourcePolicy() || []);
    return errors;
  }

  /**
   * The https URL of an S3 object. Specify `regional: false` at the options
   * for non-regional URLs. For example:
   * @example https://s3.us-west-1.amazonaws.com/onlybucket
   * @example https://s3.us-west-1.amazonaws.com/bucket/key
   * @example https://s3.cn-north-1.amazonaws.com.cn/china-bucket/mykey
   * @param key The S3 key of the object. If not specified, the URL of the
   *      bucket is returned.
   * @returns an ObjectS3Url token
   */
  public urlForObject(key?: string): string {
    const stack = Stack.of(this);
    const prefix = `https://s3.${stack.region}.${stack.urlSuffix}/`;
    if (typeof key !== 'string') {
      return this.urlJoin(prefix, this.bucketName);
    }
    return this.urlJoin(prefix, this.bucketName, key);
  }

  /**
   * The virtual hosted-style URL of an S3 object. Specify `regional: false` at
   * the options for non-regional URL. For example:
   * @example https://only-bucket.s3.us-west-1.amazonaws.com
   * @example https://bucket.s3.us-west-1.amazonaws.com/key
   * @example https://bucket.s3.amazonaws.com/key
   * @example https://china-bucket.s3.cn-north-1.amazonaws.com.cn/mykey
   * @param key The S3 key of the object. If not specified, the URL of the
   *      bucket is returned.
   * @param options Options for generating URL.
   * @returns an ObjectS3Url token
   */
  public virtualHostedUrlForObject(key?: string, options?: VirtualHostedStyleUrlOptions): string {
    const domainName = options?.regional ?? true ? this.bucketRegionalDomainName : this.bucketDomainName;
    const prefix = `https://${domainName}`;
    if (typeof key !== 'string') {
      return prefix;
    }
    return this.urlJoin(prefix, key);
  }

  /**
   * The S3 URL of an S3 object. For example:
   * @example s3://onlybucket
   * @example s3://bucket/key
   * @param key The S3 key of the object. If not specified, the S3 URL of the
   *      bucket is returned.
   * @returns an ObjectS3Url token
   */
  public s3UrlForObject(key?: string): string {
    const prefix = 's3://';
    if (typeof key !== 'string') {
      return this.urlJoin(prefix, this.bucketName);
    }
    return this.urlJoin(prefix, this.bucketName, key);
  }

  /**
   * Returns an ARN that represents all objects within the bucket that match
   * the key pattern specified. To represent all keys, specify ``"*"``.
   *
   * If you need to specify a keyPattern with multiple components, concatenate them into a single string, e.g.:
   *
   *   arnForObjects(`home/${team}/${user}/*`)
   *
   */
  public arnForObjects(keyPattern: string): string {
    return `${this.bucketArn}/${keyPattern}`;
  }

  /**
   * Grant read permissions for this bucket and it's contents to an IAM
   * principal (Role/Group/User).
   *
   * If encryption is used, permission to use the key to decrypt the contents
   * of the bucket will also be granted to the same principal.
   *
   * @param identity The principal
   * @param objectsKeyPattern Restrict the permission to a certain key pattern (default '*')
   */
  public grantRead(identity: iam.IGrantable, objectsKeyPattern: any = '*') {
    return this.grant(identity, perms.BUCKET_READ_ACTIONS, perms.KEY_READ_ACTIONS,
      this.bucketArn,
      this.arnForObjects(objectsKeyPattern));
  }

  /**
   * Grant write permissions to this bucket to an IAM principal.
   *
   * If encryption is used, permission to use the key to encrypt the contents
   * of written files will also be granted to the same principal.
   *
   * @param identity The principal
   * @param objectsKeyPattern Restrict the permission to a certain key pattern (default '*')
   */
  public grantWrite(identity: iam.IGrantable, objectsKeyPattern: any = '*') {
    return this.grant(identity, perms.BUCKET_WRITE_ACTIONS, perms.KEY_WRITE_ACTIONS,
      this.bucketArn,
      this.arnForObjects(objectsKeyPattern));
  }

  /**
   * Grants s3:PutObject* and s3:Abort* permissions for this bucket to an IAM principal.
   *
   * If encryption is used, permission to use the key to encrypt the contents
   * of written files will also be granted to the same principal.
   * @param identity The principal
   * @param objectsKeyPattern Restrict the permission to a certain key pattern (default '*')
   */
  public grantPut(identity: iam.IGrantable, objectsKeyPattern: any = '*') {
    return this.grant(identity, perms.BUCKET_PUT_ACTIONS, perms.KEY_WRITE_ACTIONS,
      this.arnForObjects(objectsKeyPattern));
  }

  /**
   * Grants s3:DeleteObject* permission to an IAM pricipal for objects
   * in this bucket.
   *
   * @param identity The principal
   * @param objectsKeyPattern Restrict the permission to a certain key pattern (default '*')
   */
  public grantDelete(identity: iam.IGrantable, objectsKeyPattern: any = '*') {
    return this.grant(identity, perms.BUCKET_DELETE_ACTIONS, [],
      this.arnForObjects(objectsKeyPattern));
  }

  /**
   * Grants read/write permissions for this bucket and it's contents to an IAM
   * principal (Role/Group/User).
   *
   * If an encryption key is used, permission to use the key for
   * encrypt/decrypt will also be granted.
   *
   * @param identity The principal
   * @param objectsKeyPattern Restrict the permission to a certain key pattern (default '*')
   */
  public grantReadWrite(identity: iam.IGrantable, objectsKeyPattern: any = '*') {
    const bucketActions = perms.BUCKET_READ_ACTIONS.concat(perms.BUCKET_WRITE_ACTIONS);
    // we need unique permissions because some permissions are common between read and write key actions
    const keyActions = [...new Set([...perms.KEY_READ_ACTIONS, ...perms.KEY_WRITE_ACTIONS])];

    return this.grant(identity,
      bucketActions,
      keyActions,
      this.bucketArn,
      this.arnForObjects(objectsKeyPattern));
  }

  /**
   * Allows unrestricted access to objects from this bucket.
   *
   * IMPORTANT: This permission allows anyone to perform actions on S3 objects
   * in this bucket, which is useful for when you configure your bucket as a
   * website and want everyone to be able to read objects in the bucket without
   * needing to authenticate.
   *
   * Without arguments, this method will grant read ("s3:GetObject") access to
   * all objects ("*") in the bucket.
   *
   * The method returns the `iam.Grant` object, which can then be modified
   * as needed. For example, you can add a condition that will restrict access only
   * to an IPv4 range like this:
   *
   *     const grant = bucket.grantPublicAccess();
   *     grant.resourceStatement!.addCondition(‘IpAddress’, { “aws:SourceIp”: “54.240.143.0/24” });
   *
   *
   * @param keyPrefix the prefix of S3 object keys (e.g. `home/*`). Default is "*".
   * @param allowedActions the set of S3 actions to allow. Default is "s3:GetObject".
   */
  public grantPublicAccess(keyPrefix = '*', ...allowedActions: string[]) {
    if (this.disallowPublicAccess) {
      throw new Error("Cannot grant public access when 'blockPublicPolicy' is enabled");
    }

    allowedActions = allowedActions.length > 0 ? allowedActions : ['s3:GetObject'];

    return iam.Grant.addToPrincipalOrResource({
      actions: allowedActions,
      resourceArns: [this.arnForObjects(keyPrefix)],
      grantee: new iam.Anyone(),
      resource: this,
    });
  }

  private urlJoin(...components: string[]): string {
    return components.reduce((result, component) => {
      if (result.endsWith('/')) {
        result = result.slice(0, -1);
      }
      if (component.startsWith('/')) {
        component = component.slice(1);
      }
      return `${result}/${component}`;
    });
  }

  private grant(
    grantee: iam.IGrantable,
    bucketActions: string[],
    keyActions: string[],
    resourceArn: string, ...otherResourceArns: string[]) {
    const resources = [resourceArn, ...otherResourceArns];

    const ret = iam.Grant.addToPrincipalOrResource({
      grantee,
      actions: bucketActions,
      resourceArns: resources,
      resource: this,
    });

    if (this.encryptionKey && keyActions && keyActions.length !== 0) {
      this.encryptionKey.grant(grantee, ...keyActions);
    }

    return ret;
  }
}

export interface BlockPublicAccessOptions {
  /**
   * Whether to block public ACLs
   *
   * @see https://docs.aws.amazon.com/AmazonS3/latest/dev/access-control-block-public-access.html#access-control-block-public-access-options
   */
  readonly blockPublicAcls?: boolean;

  /**
   * Whether to block public policy
   *
   * @see https://docs.aws.amazon.com/AmazonS3/latest/dev/access-control-block-public-access.html#access-control-block-public-access-options
   */
  readonly blockPublicPolicy?: boolean;

  /**
   * Whether to ignore public ACLs
   *
   * @see https://docs.aws.amazon.com/AmazonS3/latest/dev/access-control-block-public-access.html#access-control-block-public-access-options
   */
  readonly ignorePublicAcls?: boolean;

  /**
   * Whether to restrict public access
   *
   * @see https://docs.aws.amazon.com/AmazonS3/latest/dev/access-control-block-public-access.html#access-control-block-public-access-options
   */
  readonly restrictPublicBuckets?: boolean;
}

export class BlockPublicAccess {
  public static readonly BLOCK_ALL = new BlockPublicAccess({
    blockPublicAcls: true,
    blockPublicPolicy: true,
    ignorePublicAcls: true,
    restrictPublicBuckets: true,
  });

  public static readonly BLOCK_ACLS = new BlockPublicAccess({
    blockPublicAcls: true,
    ignorePublicAcls: true,
  });

  public blockPublicAcls: boolean | undefined;
  public blockPublicPolicy: boolean | undefined;
  public ignorePublicAcls: boolean | undefined;
  public restrictPublicBuckets: boolean | undefined;

  constructor(options: BlockPublicAccessOptions) {
    this.blockPublicAcls = options.blockPublicAcls;
    this.blockPublicPolicy = options.blockPublicPolicy;
    this.ignorePublicAcls = options.ignorePublicAcls;
    this.restrictPublicBuckets = options.restrictPublicBuckets;
  }
}

/**
 * Specifies a metrics configuration for the CloudWatch request metrics from an Amazon S3 bucket.
 */
export interface BucketMetrics {
  /**
   * The ID used to identify the metrics configuration.
   */
  readonly id: string;
  /**
   * The prefix that an object must have to be included in the metrics results.
   */
  readonly prefix?: string;
  /**
   * Specifies a list of tag filters to use as a metrics configuration filter.
   * The metrics configuration includes only objects that meet the filter's criteria.
   */
  readonly tagFilters?: {[tag: string]: any};
}

/**
 * All http request methods
 */
export enum HttpMethods {
  /**
   * The GET method requests a representation of the specified resource.
   */
  GET = 'GET',
  /**
   * The PUT method replaces all current representations of the target resource with the request payload.
   */
  PUT = 'PUT',
  /**
   * The HEAD method asks for a response identical to that of a GET request, but without the response body.
   */
  HEAD = 'HEAD',
  /**
   * The POST method is used to submit an entity to the specified resource, often causing a change in state or side effects on the server.
   */
  POST = 'POST',
  /**
   * The DELETE method deletes the specified resource.
   */
  DELETE = 'DELETE',
}

/**
 * Specifies a cross-origin access rule for an Amazon S3 bucket.
 */
export interface CorsRule {
  /**
   * A unique identifier for this rule.
   *
   * @default - No id specified.
   */
  readonly id?: string;
  /**
   * The time in seconds that your browser is to cache the preflight response for the specified resource.
   *
   * @default - No caching.
   */
  readonly maxAge?: number;
  /**
   * Headers that are specified in the Access-Control-Request-Headers header.
   *
   * @default - No headers allowed.
   */
  readonly allowedHeaders?: string[];
  /**
   * An HTTP method that you allow the origin to execute.
   */
  readonly allowedMethods: HttpMethods[];
  /**
   * One or more origins you want customers to be able to access the bucket from.
   */
  readonly allowedOrigins: string[];
  /**
   * One or more headers in the response that you want customers to be able to access from their applications.
   *
   * @default - No headers exposed.
   */
  readonly exposedHeaders?: string[];
}

/**
 * All http request methods
 */
export enum RedirectProtocol {
  HTTP = 'http',
  HTTPS = 'https',
}

/**
 * Specifies a redirect behavior of all requests to a website endpoint of a bucket.
 */
export interface RedirectTarget {
  /**
   * Name of the host where requests are redirected
   */
  readonly hostName: string;

  /**
   * Protocol to use when redirecting requests
   *
   * @default - The protocol used in the original request.
   */
  readonly protocol?: RedirectProtocol;
}

/**
 * All supported inventory list formats.
 */
export enum InventoryFormat {
  /**
   * Generate the inventory list as CSV.
   */
  CSV = 'CSV',
  /**
   * Generate the inventory list as Parquet.
   */
  PARQUET = 'Parquet',
  /**
   * Generate the inventory list as Parquet.
   */
  ORC = 'ORC',
}

/**
 * All supported inventory frequencies.
 */
export enum InventoryFrequency {
  /**
   * A report is generated every day.
   */
  DAILY = 'Daily',
  /**
   * A report is generated every Sunday (UTC timezone) after the initial report.
   */
  WEEKLY = 'Weekly'
}

/**
 * Inventory version support.
 */
export enum InventoryObjectVersion {
  /**
   * Includes all versions of each object in the report.
   */
  ALL = 'All',
  /**
   * Includes only the current version of each object in the report.
   */
  CURRENT = 'Current',
}

/**
 * The destination of the inventory.
 */
export interface InventoryDestination {
  /**
   * Bucket where all inventories will be saved in.
   */
  readonly bucket: IBucket;
  /**
   * The prefix to be used when saving the inventory.
   *
   * @default - No prefix.
   */
  readonly prefix?: string;
  /**
   * The account ID that owns the destination S3 bucket.
   * If no account ID is provided, the owner is not validated before exporting data.
   * It's recommended to set an account ID to prevent problems if the destination bucket ownership changes.
   *
   * @default - No account ID.
   */
  readonly bucketOwner?: string;
}

/**
 * Specifies the inventory configuration of an S3 Bucket.
 *
 * @see https://docs.aws.amazon.com/AmazonS3/latest/dev/storage-inventory.html
 */
export interface Inventory {
  /**
   * The destination of the inventory.
   */
  readonly destination: InventoryDestination;
  /**
   * The inventory will only include objects that meet the prefix filter criteria.
   *
   * @default - No objects prefix
   */
  readonly objectsPrefix?: string;
  /**
   * The format of the inventory.
   *
   * @default InventoryFormat.CSV
   */
  readonly format?: InventoryFormat;
  /**
   * Whether the inventory is enabled or disabled.
   *
   * @default true
   */
  readonly enabled?: boolean;
  /**
   * The inventory configuration ID.
   *
   * @default - generated ID.
   */
  readonly inventoryId?: string;
  /**
   * Frequency at which the inventory should be generated.
   *
   * @default InventoryFrequency.WEEKLY
   */
  readonly frequency?: InventoryFrequency;
  /**
   * If the inventory should contain all the object versions or only the current one.
   *
   * @default InventoryObjectVersion.ALL
   */
  readonly includeObjectVersions?: InventoryObjectVersion;
  /**
   * A list of optional fields to be included in the inventory result.
   *
   * @default - No optional fields.
   */
  readonly optionalFields?: string[];
}

export interface BucketProps {
  /**
   * The kind of server-side encryption to apply to this bucket.
   *
   * If you choose KMS, you can specify a KMS key via `encryptionKey`. If
   * encryption key is not specified, a key will automatically be created.
   *
   * @default - `Kms` if `encryptionKey` is specified, or `Unencrypted` otherwise.
   */
  readonly encryption?: BucketEncryption;

  /**
   * External KMS key to use for bucket encryption.
   *
   * The 'encryption' property must be either not specified or set to "Kms".
   * An error will be emitted if encryption is set to "Unencrypted" or
   * "Managed".
   *
   * @default - If encryption is set to "Kms" and this property is undefined,
   * a new KMS key will be created and associated with this bucket.
   */
  readonly encryptionKey?: kms.IKey;

  /**
   * Physical name of this bucket.
   *
   * @default - Assigned by CloudFormation (recommended).
   */
  readonly bucketName?: string;

  /**
   * Policy to apply when the bucket is removed from this stack.
   *
   * @default - The bucket will be orphaned.
   */
  readonly removalPolicy?: RemovalPolicy;

  /**
   * Whether all objects should be automatically deleted when the bucket is
   * removed from the stack. Prevents the bucket deletion from getting skipped
   * because there are still objects inside.
   *
   * Requires the removal policy to be set to destroy.
   *
   * @default false
   */
  readonly autoDeleteObjects?: boolean;

  /**
   * Whether this bucket should have versioning turned on or not.
   *
   * @default false
   */
  readonly versioned?: boolean;

  /**
   * Rules that define how Amazon S3 manages objects during their lifetime.
   *
   * @default - No lifecycle rules.
   */
  readonly lifecycleRules?: LifecycleRule[];

  /**
   * The name of the index document (e.g. "index.html") for the website. Enables static website
   * hosting for this bucket.
   *
   * @default - No index document.
   */
  readonly websiteIndexDocument?: string;

  /**
   * The name of the error document (e.g. "404.html") for the website.
   * `websiteIndexDocument` must also be set if this is set.
   *
   * @default - No error document.
   */
  readonly websiteErrorDocument?: string;

  /**
   * Specifies the redirect behavior of all requests to a website endpoint of a bucket.
   *
   * If you specify this property, you can't specify "websiteIndexDocument", "websiteErrorDocument" nor , "websiteRoutingRules".
   *
   * @default - No redirection.
   */
  readonly websiteRedirect?: RedirectTarget;

  /**
   * Rules that define when a redirect is applied and the redirect behavior
   *
   * @default - No redirection rules.
   */
  readonly websiteRoutingRules?: RoutingRule[];

  /**
   * Specifies a canned ACL that grants predefined permissions to the bucket.
   *
   * @default BucketAccessControl.PRIVATE
   */
  readonly accessControl?: BucketAccessControl;

  /**
   * Grants public read access to all objects in the bucket.
   * Similar to calling `bucket.grantPublicAccess()`
   *
   * @default false
   */
  readonly publicReadAccess?: boolean;

  /**
   * The block public access configuration of this bucket.
   *
   * @see https://docs.aws.amazon.com/AmazonS3/latest/dev/access-control-block-public-access.html
   *
   * @default false New buckets and objects don't allow public access, but users can modify bucket
   * policies or object permissions to allow public access.
   */
  readonly blockPublicAccess?: BlockPublicAccess;

  /**
   * The metrics configuration of this bucket.
   *
   * @see https://docs.aws.amazon.com/AWSCloudFormation/latest/UserGuide/aws-properties-s3-bucket-metricsconfiguration.html
   *
   * @default - No metrics configuration.
   */
  readonly metrics?: BucketMetrics[];

  /**
   * The CORS configuration of this bucket.
   *
   * @see https://docs.aws.amazon.com/AWSCloudFormation/latest/UserGuide/aws-properties-s3-bucket-cors.html
   *
   * @default - No CORS configuration.
   */
  readonly cors?: CorsRule[];

  /**
   * Destination bucket for the server access logs.
   * @default - If "serverAccessLogsPrefix" undefined - access logs disabled, otherwise - log to current bucket.
   */
  readonly serverAccessLogsBucket?: IBucket;

  /**
   * Optional log file prefix to use for the bucket's access logs.
   * If defined without "serverAccessLogsBucket", enables access logs to current bucket with this prefix.
   * @default - No log file prefix
   */
  readonly serverAccessLogsPrefix?: string;

  /**
   * The inventory configuration of the bucket.
   *
   * @see https://docs.aws.amazon.com/AmazonS3/latest/dev/storage-inventory.html
   *
   * @default - No inventory configuration
   */
  readonly inventories?: Inventory[];
}

/**
 * An S3 bucket with associated policy objects
 *
 * This bucket does not yet have all features that exposed by the underlying
 * BucketResource.
 */
export class Bucket extends BucketBase {

  public static fromBucketArn(scope: Construct, id: string, bucketArn: string): IBucket {
    return Bucket.fromBucketAttributes(scope, id, { bucketArn });
  }

  public static fromBucketName(scope: Construct, id: string, bucketName: string): IBucket {
    return Bucket.fromBucketAttributes(scope, id, { bucketName });
  }

  /**
   * Creates a Bucket construct that represents an external bucket.
   *
   * @param scope The parent creating construct (usually `this`).
   * @param id The construct's name.
   * @param attrs A `BucketAttributes` object. Can be obtained from a call to
   * `bucket.export()` or manually created.
   */
  public static fromBucketAttributes(scope: Construct, id: string, attrs: BucketAttributes): IBucket {
    const stack = Stack.of(scope);
    const region = attrs.region ?? stack.region;
    const urlSuffix = stack.urlSuffix;

    const bucketName = parseBucketName(scope, attrs);
    if (!bucketName) {
      throw new Error('Bucket name is required');
    }

    const newUrlFormat = attrs.bucketWebsiteNewUrlFormat === undefined
      ? false
      : attrs.bucketWebsiteNewUrlFormat;

    const websiteDomain = newUrlFormat
      ? `${bucketName}.s3-website.${region}.${urlSuffix}`
      : `${bucketName}.s3-website-${region}.${urlSuffix}`;

    class Import extends BucketBase {
      public readonly bucketName = bucketName!;
      public readonly bucketArn = parseBucketArn(scope, attrs);
      public readonly bucketDomainName = attrs.bucketDomainName || `${bucketName}.s3.${urlSuffix}`;
      public readonly bucketWebsiteUrl = attrs.bucketWebsiteUrl || `http://${websiteDomain}`;
      public readonly bucketWebsiteDomainName = attrs.bucketWebsiteUrl ? Fn.select(2, Fn.split('/', attrs.bucketWebsiteUrl)) : websiteDomain;
      public readonly bucketRegionalDomainName = attrs.bucketRegionalDomainName || `${bucketName}.s3.${region}.${urlSuffix}`;
      public readonly bucketDualStackDomainName = attrs.bucketDualStackDomainName || `${bucketName}.s3.dualstack.${region}.${urlSuffix}`;
      public readonly bucketWebsiteNewUrlFormat = newUrlFormat;
      public readonly encryptionKey = attrs.encryptionKey;
      public readonly isWebsite = attrs.isWebsite ?? false;
      public policy?: BucketPolicy = undefined;
      protected autoCreatePolicy = false;
      protected disallowPublicAccess = false;

      /**
       * Exports this bucket from the stack.
       */
      public export() {
        return attrs;
      }
    }

    return new Import(scope, id, {
      account: attrs.account,
      region: attrs.region,
    });
  }

  public readonly bucketArn: string;
  public readonly bucketName: string;
  public readonly bucketDomainName: string;
  public readonly bucketWebsiteUrl: string;
  public readonly bucketWebsiteDomainName: string;
  public readonly bucketDualStackDomainName: string;
  public readonly bucketRegionalDomainName: string;

  public readonly encryptionKey?: kms.IKey;
  public readonly isWebsite?: boolean;
  public policy?: BucketPolicy;
  protected autoCreatePolicy = true;
  protected disallowPublicAccess?: boolean;
  private accessControl?: BucketAccessControl;
  private readonly lifecycleRules: LifecycleRule[] = [];
  private readonly versioned?: boolean;
  private readonly notifications: BucketNotifications;
  private readonly metrics: BucketMetrics[] = [];
  private readonly cors: CorsRule[] = [];
  private readonly inventories: Inventory[] = [];

  constructor(scope: Construct, id: string, props: BucketProps = {}) {
    super(scope, id, {
      physicalName: props.bucketName,
    });

    const { bucketEncryption, encryptionKey } = this.parseEncryption(props);

    this.validateBucketName(this.physicalName);

    const websiteConfiguration = this.renderWebsiteConfiguration(props);
    this.isWebsite = (websiteConfiguration !== undefined);

    const resource = new CfnBucket(this, 'Resource', {
      bucketName: this.physicalName,
      bucketEncryption,
      versioningConfiguration: props.versioned ? { status: 'Enabled' } : undefined,
      lifecycleConfiguration: Lazy.anyValue({ produce: () => this.parseLifecycleConfiguration() }),
      websiteConfiguration,
      publicAccessBlockConfiguration: props.blockPublicAccess,
      metricsConfigurations: Lazy.anyValue({ produce: () => this.parseMetricConfiguration() }),
      corsConfiguration: Lazy.anyValue({ produce: () => this.parseCorsConfiguration() }),
      accessControl: Lazy.stringValue({ produce: () => this.accessControl }),
      loggingConfiguration: this.parseServerAccessLogs(props),
      inventoryConfigurations: Lazy.anyValue({ produce: () => this.parseInventoryConfiguration() }),
    });

    resource.applyRemovalPolicy(props.removalPolicy);

    this.versioned = props.versioned;
    this.encryptionKey = encryptionKey;

    this.bucketName = this.getResourceNameAttribute(resource.ref);
    this.bucketArn = this.getResourceArnAttribute(resource.attrArn, {
      region: '',
      account: '',
      service: 's3',
      resource: this.physicalName,
    });

    this.bucketDomainName = resource.attrDomainName;
    this.bucketWebsiteUrl = resource.attrWebsiteUrl;
    this.bucketWebsiteDomainName = Fn.select(2, Fn.split('/', this.bucketWebsiteUrl));
    this.bucketDualStackDomainName = resource.attrDualStackDomainName;
    this.bucketRegionalDomainName = resource.attrRegionalDomainName;

    this.disallowPublicAccess = props.blockPublicAccess && props.blockPublicAccess.blockPublicPolicy;
    this.accessControl = props.accessControl;

    if (props.serverAccessLogsBucket instanceof Bucket) {
      props.serverAccessLogsBucket.allowLogDelivery();
    }

    for (const inventory of props.inventories ?? []) {
      this.addInventory(inventory);
    }

    // Add all bucket metric configurations rules
    (props.metrics || []).forEach(this.addMetric.bind(this));
    // Add all cors configuration rules
    (props.cors || []).forEach(this.addCorsRule.bind(this));

    // Add all lifecycle rules
    (props.lifecycleRules || []).forEach(this.addLifecycleRule.bind(this));

    // defines a BucketNotifications construct. Notice that an actual resource will only
    // be added if there are notifications added, so we don't need to condition this.
    this.notifications = new BucketNotifications(this, 'Notifications', { bucket: this });

    if (props.publicReadAccess) {
      this.grantPublicAccess();
    }

    if (props.autoDeleteObjects) {
      if (props.removalPolicy !== RemovalPolicy.DESTROY) {
        throw new Error("Cannot use 'autoDeleteObjects' property on a bucket without setting removal policy to 'destroy'.");
      }

      const handler = AutoDeleteObjectsResourceHandler.singleton(this);

      new CfnResource(this, 'AutoDeleteBucketResource', {
        type: 'Custom::AutoDeleteBucketObjects',
        properties: {
          ServiceToken: handler.functionArn,
          BucketName: this.bucketName,
        },
      });

      this.grantReadWrite(handler.role);
    }
  }

  /**
   * Add a lifecycle rule to the bucket
   *
   * @param rule The rule to add
   */
  public addLifecycleRule(rule: LifecycleRule) {
    if ((rule.noncurrentVersionExpiration !== undefined
      || (rule.noncurrentVersionTransitions && rule.noncurrentVersionTransitions.length > 0))
      && !this.versioned) {
      throw new Error("Cannot use 'noncurrent' rules on a nonversioned bucket");
    }

    this.lifecycleRules.push(rule);
  }

  /**
   * Adds a metrics configuration for the CloudWatch request metrics from the bucket.
   *
   * @param metric The metric configuration to add
   */
  public addMetric(metric: BucketMetrics) {
    this.metrics.push(metric);
  }

  /**
   * Adds a cross-origin access configuration for objects in an Amazon S3 bucket
   *
   * @param rule The CORS configuration rule to add
   */
  public addCorsRule(rule: CorsRule) {
    this.cors.push(rule);
  }

  /**
   * Adds a bucket notification event destination.
   * @param event The event to trigger the notification
   * @param dest The notification destination (Lambda, SNS Topic or SQS Queue)
   *
   * @param filters S3 object key filter rules to determine which objects
   * trigger this event. Each filter must include a `prefix` and/or `suffix`
   * that will be matched against the s3 object key. Refer to the S3 Developer Guide
   * for details about allowed filter rules.
   *
   * @see https://docs.aws.amazon.com/AmazonS3/latest/dev/NotificationHowTo.html#notification-how-to-filtering
   *
   * @example
   *
   *    bucket.addEventNotification(EventType.OnObjectCreated, myLambda, 'home/myusername/*')
   *
   * @see
   * https://docs.aws.amazon.com/AmazonS3/latest/dev/NotificationHowTo.html
   */
  public addEventNotification(event: EventType, dest: IBucketNotificationDestination, ...filters: NotificationKeyFilter[]) {
    this.notifications.addNotification(event, dest, ...filters);
  }

  /**
   * Subscribes a destination to receive notifications when an object is
   * created in the bucket. This is identical to calling
   * `onEvent(EventType.ObjectCreated)`.
   *
   * @param dest The notification destination (see onEvent)
   * @param filters Filters (see onEvent)
   */
  public addObjectCreatedNotification(dest: IBucketNotificationDestination, ...filters: NotificationKeyFilter[]) {
    return this.addEventNotification(EventType.OBJECT_CREATED, dest, ...filters);
  }

  /**
   * Subscribes a destination to receive notifications when an object is
   * removed from the bucket. This is identical to calling
   * `onEvent(EventType.ObjectRemoved)`.
   *
   * @param dest The notification destination (see onEvent)
   * @param filters Filters (see onEvent)
   */
  public addObjectRemovedNotification(dest: IBucketNotificationDestination, ...filters: NotificationKeyFilter[]) {
    return this.addEventNotification(EventType.OBJECT_REMOVED, dest, ...filters);
  }

  /**
   * Add an inventory configuration.
   *
   * @param inventory configuration to add
   */
  public addInventory(inventory: Inventory): void {
    this.inventories.push(inventory);
  }

  private validateBucketName(physicalName: string): void {
    const bucketName = physicalName;
    if (!bucketName || Token.isUnresolved(bucketName)) {
      // the name is a late-bound value, not a defined string,
      // so skip validation
      return;
    }

    const errors: string[] = [];

    // Rules codified from https://docs.aws.amazon.com/AmazonS3/latest/dev/BucketRestrictions.html
    if (bucketName.length < 3 || bucketName.length > 63) {
      errors.push('Bucket name must be at least 3 and no more than 63 characters');
    }
    const charsetMatch = bucketName.match(/[^a-z0-9.-]/);
    if (charsetMatch) {
      errors.push('Bucket name must only contain lowercase characters and the symbols, period (.) and dash (-) '
        + `(offset: ${charsetMatch.index})`);
    }
    if (!/[a-z0-9]/.test(bucketName.charAt(0))) {
      errors.push('Bucket name must start and end with a lowercase character or number '
        + '(offset: 0)');
    }
    if (!/[a-z0-9]/.test(bucketName.charAt(bucketName.length - 1))) {
      errors.push('Bucket name must start and end with a lowercase character or number '
        + `(offset: ${bucketName.length - 1})`);
    }
    const consecSymbolMatch = bucketName.match(/\.-|-\.|\.\./);
    if (consecSymbolMatch) {
      errors.push('Bucket name must not have dash next to period, or period next to dash, or consecutive periods '
        + `(offset: ${consecSymbolMatch.index})`);
    }
    if (/^\d{1,3}\.\d{1,3}\.\d{1,3}\.\d{1,3}$/.test(bucketName)) {
      errors.push('Bucket name must not resemble an IP address');
    }

    if (errors.length > 0) {
      throw new Error(`Invalid S3 bucket name (value: ${bucketName})${EOL}${errors.join(EOL)}`);
    }
  }

  /**
   * Set up key properties and return the Bucket encryption property from the
   * user's configuration.
   */
  private parseEncryption(props: BucketProps): {
    bucketEncryption?: CfnBucket.BucketEncryptionProperty,
    encryptionKey?: kms.IKey
  } {

    // default based on whether encryptionKey is specified
    let encryptionType = props.encryption;
    if (encryptionType === undefined) {
      encryptionType = props.encryptionKey ? BucketEncryption.KMS : BucketEncryption.UNENCRYPTED;
    }

    // if encryption key is set, encryption must be set to KMS.
    if (encryptionType !== BucketEncryption.KMS && props.encryptionKey) {
      throw new Error(`encryptionKey is specified, so 'encryption' must be set to KMS (value: ${encryptionType})`);
    }

    if (encryptionType === BucketEncryption.UNENCRYPTED) {
      return { bucketEncryption: undefined, encryptionKey: undefined };
    }

    if (encryptionType === BucketEncryption.KMS) {
      const encryptionKey = props.encryptionKey || new kms.Key(this, 'Key', {
        description: `Created by ${this.node.path}`,
      });

      const bucketEncryption = {
        serverSideEncryptionConfiguration: [
          {
            serverSideEncryptionByDefault: {
              sseAlgorithm: 'aws:kms',
              kmsMasterKeyId: encryptionKey.keyArn,
            },
          },
        ],
      };
      return { encryptionKey, bucketEncryption };
    }

    if (encryptionType === BucketEncryption.S3_MANAGED) {
      const bucketEncryption = {
        serverSideEncryptionConfiguration: [
          { serverSideEncryptionByDefault: { sseAlgorithm: 'AES256' } },
        ],
      };

      return { bucketEncryption };
    }

    if (encryptionType === BucketEncryption.KMS_MANAGED) {
      const bucketEncryption = {
        serverSideEncryptionConfiguration: [
          { serverSideEncryptionByDefault: { sseAlgorithm: 'aws:kms' } },
        ],
      };
      return { bucketEncryption };
    }

    throw new Error(`Unexpected 'encryptionType': ${encryptionType}`);
  }

  /**
   * Parse the lifecycle configuration out of the uucket props
   * @param props Par
   */
  private parseLifecycleConfiguration(): CfnBucket.LifecycleConfigurationProperty | undefined {
    if (!this.lifecycleRules || this.lifecycleRules.length === 0) {
      return undefined;
    }

    const self = this;

    return { rules: this.lifecycleRules.map(parseLifecycleRule) };

    function parseLifecycleRule(rule: LifecycleRule): CfnBucket.RuleProperty {
      const enabled = rule.enabled !== undefined ? rule.enabled : true;

      const x: CfnBucket.RuleProperty = {
        // eslint-disable-next-line max-len
        abortIncompleteMultipartUpload: rule.abortIncompleteMultipartUploadAfter !== undefined ? { daysAfterInitiation: rule.abortIncompleteMultipartUploadAfter.toDays() } : undefined,
        expirationDate: rule.expirationDate,
        expirationInDays: rule.expiration && rule.expiration.toDays(),
        id: rule.id,
        noncurrentVersionExpirationInDays: rule.noncurrentVersionExpiration && rule.noncurrentVersionExpiration.toDays(),
        noncurrentVersionTransitions: mapOrUndefined(rule.noncurrentVersionTransitions, t => ({
          storageClass: t.storageClass.value,
          transitionInDays: t.transitionAfter.toDays(),
        })),
        prefix: rule.prefix,
        status: enabled ? 'Enabled' : 'Disabled',
        transitions: mapOrUndefined(rule.transitions, t => ({
          storageClass: t.storageClass.value,
          transitionDate: t.transitionDate,
          transitionInDays: t.transitionAfter && t.transitionAfter.toDays(),
        })),
        tagFilters: self.parseTagFilters(rule.tagFilters),
      };

      return x;
    }
  }

  private parseServerAccessLogs(props: BucketProps): CfnBucket.LoggingConfigurationProperty | undefined {
    if (!props.serverAccessLogsBucket && !props.serverAccessLogsPrefix) {
      return undefined;
    }

    return {
      destinationBucketName: props.serverAccessLogsBucket?.bucketName,
      logFilePrefix: props.serverAccessLogsPrefix,
    };
  }

  private parseMetricConfiguration(): CfnBucket.MetricsConfigurationProperty[] | undefined {
    if (!this.metrics || this.metrics.length === 0) {
      return undefined;
    }

    const self = this;

    return this.metrics.map(parseMetric);

    function parseMetric(metric: BucketMetrics): CfnBucket.MetricsConfigurationProperty {
      return {
        id: metric.id,
        prefix: metric.prefix,
        tagFilters: self.parseTagFilters(metric.tagFilters),
      };
    }
  }

  private parseCorsConfiguration(): CfnBucket.CorsConfigurationProperty | undefined {
    if (!this.cors || this.cors.length === 0) {
      return undefined;
    }

    return { corsRules: this.cors.map(parseCors) };

    function parseCors(rule: CorsRule): CfnBucket.CorsRuleProperty {
      return {
        id: rule.id,
        maxAge: rule.maxAge,
        allowedHeaders: rule.allowedHeaders,
        allowedMethods: rule.allowedMethods,
        allowedOrigins: rule.allowedOrigins,
        exposedHeaders: rule.exposedHeaders,
      };
    }
  }

  private parseTagFilters(tagFilters?: {[tag: string]: any}) {
    if (!tagFilters || tagFilters.length === 0) {
      return undefined;
    }

    return Object.keys(tagFilters).map(tag => ({
      key: tag,
      value: tagFilters[tag],
    }));
  }

  private renderWebsiteConfiguration(props: BucketProps): CfnBucket.WebsiteConfigurationProperty | undefined {
    if (!props.websiteErrorDocument && !props.websiteIndexDocument && !props.websiteRedirect && !props.websiteRoutingRules) {
      return undefined;
    }

    if (props.websiteErrorDocument && !props.websiteIndexDocument) {
      throw new Error('"websiteIndexDocument" is required if "websiteErrorDocument" is set');
    }

    if (props.websiteRedirect && (props.websiteErrorDocument || props.websiteIndexDocument || props.websiteRoutingRules)) {
      throw new Error('"websiteIndexDocument", "websiteErrorDocument" and, "websiteRoutingRules" cannot be set if "websiteRedirect" is used');
    }

    const routingRules = props.websiteRoutingRules ? props.websiteRoutingRules.map<CfnBucket.RoutingRuleProperty>((rule) => {
      if (rule.condition && !rule.condition.httpErrorCodeReturnedEquals && !rule.condition.keyPrefixEquals) {
        throw new Error('The condition property cannot be an empty object');
      }

      return {
        redirectRule: {
          hostName: rule.hostName,
          httpRedirectCode: rule.httpRedirectCode,
          protocol: rule.protocol,
          replaceKeyWith: rule.replaceKey && rule.replaceKey.withKey,
          replaceKeyPrefixWith: rule.replaceKey && rule.replaceKey.prefixWithKey,
        },
        routingRuleCondition: rule.condition,
      };
    }) : undefined;

    return {
      indexDocument: props.websiteIndexDocument,
      errorDocument: props.websiteErrorDocument,
      redirectAllRequestsTo: props.websiteRedirect,
      routingRules,
    };
  }

  /**
   * Allows the LogDelivery group to write, fails if ACL was set differently.
   *
   * @see
   * https://docs.aws.amazon.com/AmazonS3/latest/dev/acl-overview.html#canned-acl
   */
  private allowLogDelivery() {
    if (this.accessControl && this.accessControl !== BucketAccessControl.LOG_DELIVERY_WRITE) {
      throw new Error("Cannot enable log delivery to this bucket because the bucket's ACL has been set and can't be changed");
    }

    this.accessControl = BucketAccessControl.LOG_DELIVERY_WRITE;
  }

  private parseInventoryConfiguration(): CfnBucket.InventoryConfigurationProperty[] | undefined {
    if (!this.inventories || this.inventories.length === 0) {
      return undefined;
    }

    return this.inventories.map((inventory, index) => {
      const format = inventory.format ?? InventoryFormat.CSV;
      const frequency = inventory.frequency ?? InventoryFrequency.WEEKLY;
      const id = inventory.inventoryId ?? `${this.node.id}Inventory${index}`;

      if (inventory.destination.bucket instanceof Bucket) {
        inventory.destination.bucket.addToResourcePolicy(new iam.PolicyStatement({
          effect: iam.Effect.ALLOW,
          actions: ['s3:PutObject'],
          resources: [
            inventory.destination.bucket.bucketArn,
            inventory.destination.bucket.arnForObjects(`${inventory.destination.prefix ?? ''}*`),
          ],
          principals: [new iam.ServicePrincipal('s3.amazonaws.com')],
          conditions: {
            ArnLike: {
              'aws:SourceArn': this.bucketArn,
            },
          },
        }));
      }

      return {
        id,
        destination: {
          bucketArn: inventory.destination.bucket.bucketArn,
          bucketAccountId: inventory.destination.bucketOwner,
          prefix: inventory.destination.prefix,
          format,
        },
        enabled: inventory.enabled ?? true,
        includedObjectVersions: inventory.includeObjectVersions ?? InventoryObjectVersion.ALL,
        scheduleFrequency: frequency,
        optionalFields: inventory.optionalFields,
        prefix: inventory.objectsPrefix,
      };
    });
  }
}

/**
 * What kind of server-side encryption to apply to this bucket
 */
export enum BucketEncryption {
  /**
   * Objects in the bucket are not encrypted.
   */
  UNENCRYPTED = 'NONE',

  /**
   * Server-side KMS encryption with a master key managed by KMS.
   */
  KMS_MANAGED = 'MANAGED',

  /**
   * Server-side encryption with a master key managed by S3.
   */
  S3_MANAGED = 'S3MANAGED',

  /**
   * Server-side encryption with a KMS key managed by the user.
   * If `encryptionKey` is specified, this key will be used, otherwise, one will be defined.
   */
  KMS = 'KMS',
}

/**
 * Notification event types.
 */
export enum EventType {
  /**
   * Amazon S3 APIs such as PUT, POST, and COPY can create an object. Using
   * these event types, you can enable notification when an object is created
   * using a specific API, or you can use the s3:ObjectCreated:* event type to
   * request notification regardless of the API that was used to create an
   * object.
   */
  OBJECT_CREATED = 's3:ObjectCreated:*',

  /**
   * Amazon S3 APIs such as PUT, POST, and COPY can create an object. Using
   * these event types, you can enable notification when an object is created
   * using a specific API, or you can use the s3:ObjectCreated:* event type to
   * request notification regardless of the API that was used to create an
   * object.
   */
  OBJECT_CREATED_PUT = 's3:ObjectCreated:Put',

  /**
   * Amazon S3 APIs such as PUT, POST, and COPY can create an object. Using
   * these event types, you can enable notification when an object is created
   * using a specific API, or you can use the s3:ObjectCreated:* event type to
   * request notification regardless of the API that was used to create an
   * object.
   */
  OBJECT_CREATED_POST = 's3:ObjectCreated:Post',

  /**
   * Amazon S3 APIs such as PUT, POST, and COPY can create an object. Using
   * these event types, you can enable notification when an object is created
   * using a specific API, or you can use the s3:ObjectCreated:* event type to
   * request notification regardless of the API that was used to create an
   * object.
   */
  OBJECT_CREATED_COPY = 's3:ObjectCreated:Copy',

  /**
   * Amazon S3 APIs such as PUT, POST, and COPY can create an object. Using
   * these event types, you can enable notification when an object is created
   * using a specific API, or you can use the s3:ObjectCreated:* event type to
   * request notification regardless of the API that was used to create an
   * object.
   */
  OBJECT_CREATED_COMPLETE_MULTIPART_UPLOAD = 's3:ObjectCreated:CompleteMultipartUpload',

  /**
   * By using the ObjectRemoved event types, you can enable notification when
   * an object or a batch of objects is removed from a bucket.
   *
   * You can request notification when an object is deleted or a versioned
   * object is permanently deleted by using the s3:ObjectRemoved:Delete event
   * type. Or you can request notification when a delete marker is created for
   * a versioned object by using s3:ObjectRemoved:DeleteMarkerCreated. For
   * information about deleting versioned objects, see Deleting Object
   * Versions. You can also use a wildcard s3:ObjectRemoved:* to request
   * notification anytime an object is deleted.
   *
   * You will not receive event notifications from automatic deletes from
   * lifecycle policies or from failed operations.
   */
  OBJECT_REMOVED = 's3:ObjectRemoved:*',

  /**
   * By using the ObjectRemoved event types, you can enable notification when
   * an object or a batch of objects is removed from a bucket.
   *
   * You can request notification when an object is deleted or a versioned
   * object is permanently deleted by using the s3:ObjectRemoved:Delete event
   * type. Or you can request notification when a delete marker is created for
   * a versioned object by using s3:ObjectRemoved:DeleteMarkerCreated. For
   * information about deleting versioned objects, see Deleting Object
   * Versions. You can also use a wildcard s3:ObjectRemoved:* to request
   * notification anytime an object is deleted.
   *
   * You will not receive event notifications from automatic deletes from
   * lifecycle policies or from failed operations.
   */
  OBJECT_REMOVED_DELETE = 's3:ObjectRemoved:Delete',

  /**
   * By using the ObjectRemoved event types, you can enable notification when
   * an object or a batch of objects is removed from a bucket.
   *
   * You can request notification when an object is deleted or a versioned
   * object is permanently deleted by using the s3:ObjectRemoved:Delete event
   * type. Or you can request notification when a delete marker is created for
   * a versioned object by using s3:ObjectRemoved:DeleteMarkerCreated. For
   * information about deleting versioned objects, see Deleting Object
   * Versions. You can also use a wildcard s3:ObjectRemoved:* to request
   * notification anytime an object is deleted.
   *
   * You will not receive event notifications from automatic deletes from
   * lifecycle policies or from failed operations.
   */
  OBJECT_REMOVED_DELETE_MARKER_CREATED = 's3:ObjectRemoved:DeleteMarkerCreated',

  /**
   * Using restore object event types you can receive notifications for
   * initiation and completion when restoring objects from the S3 Glacier
   * storage class.
   *
   * You use s3:ObjectRestore:Post to request notification of object restoration
   * initiation.
   */
  OBJECT_RESTORE_POST = 's3:ObjectRestore:Post',

  /**
   * Using restore object event types you can receive notifications for
   * initiation and completion when restoring objects from the S3 Glacier
   * storage class.
   *
   * You use s3:ObjectRestore:Completed to request notification of
   * restoration completion.
   */
  OBJECT_RESTORE_COMPLETED = 's3:ObjectRestore:Completed',

  /**
   * You can use this event type to request Amazon S3 to send a notification
   * message when Amazon S3 detects that an object of the RRS storage class is
   * lost.
   */
  REDUCED_REDUNDANCY_LOST_OBJECT = 's3:ReducedRedundancyLostObject',

  /**
   * You receive this notification event when an object that was eligible for
   * replication using Amazon S3 Replication Time Control failed to replicate.
   */
  REPLICATION_OPERATION_FAILED_REPLICATION = 's3:Replication:OperationFailedReplication',

  /**
   * You receive this notification event when an object that was eligible for
   * replication using Amazon S3 Replication Time Control exceeded the 15-minute
   * threshold for replication.
   */
  REPLICATION_OPERATION_MISSED_THRESHOLD = 's3:Replication:OperationMissedThreshold',

  /**
   * You receive this notification event for an object that was eligible for
   * replication using the Amazon S3 Replication Time Control feature replicated
   * after the 15-minute threshold.
   */
  REPLICATION_OPERATION_REPLICATED_AFTER_THRESHOLD = 's3:Replication:OperationReplicatedAfterThreshold',

  /**
   * You receive this notification event for an object that was eligible for
   * replication using Amazon S3 Replication Time Control but is no longer tracked
   * by replication metrics.
   */
  REPLICATION_OPERATION_NOT_TRACKED = 's3:Replication:OperationNotTracked',
}

export interface NotificationKeyFilter {
  /**
   * S3 keys must have the specified prefix.
   */
  readonly prefix?: string;

  /**
   * S3 keys must have the specified suffix.
   */
  readonly suffix?: string;
}

/**
 * Options for the onCloudTrailPutObject method
 */
export interface OnCloudTrailBucketEventOptions extends events.OnEventOptions {
  /**
   * Only watch changes to these object paths
   *
   * @default - Watch changes to all objects
   */
  readonly paths?: string[];
}

/**
 * Default bucket access control types.
 *
 * @see https://docs.aws.amazon.com/AmazonS3/latest/dev/acl-overview.html
 */
export enum BucketAccessControl {
  /**
   * Owner gets FULL_CONTROL. No one else has access rights.
   */
  PRIVATE = 'Private',

  /**
   * Owner gets FULL_CONTROL. The AllUsers group gets READ access.
   */
  PUBLIC_READ = 'PublicRead',

  /**
   * Owner gets FULL_CONTROL. The AllUsers group gets READ and WRITE access.
   * Granting this on a bucket is generally not recommended.
   */
  PUBLIC_READ_WRITE = 'PublicReadWrite',

  /**
   * Owner gets FULL_CONTROL. The AuthenticatedUsers group gets READ access.
   */
  AUTHENTICATED_READ = 'AuthenticatedRead',

  /**
   * The LogDelivery group gets WRITE and READ_ACP permissions on the bucket.
   * @see https://docs.aws.amazon.com/AmazonS3/latest/dev/ServerLogs.html
   */
  LOG_DELIVERY_WRITE = 'LogDeliveryWrite',

  /**
   * Object owner gets FULL_CONTROL. Bucket owner gets READ access.
   * If you specify this canned ACL when creating a bucket, Amazon S3 ignores it.
   */
  BUCKET_OWNER_READ = 'BucketOwnerRead',

  /**
   * Both the object owner and the bucket owner get FULL_CONTROL over the object.
   * If you specify this canned ACL when creating a bucket, Amazon S3 ignores it.
   */
  BUCKET_OWNER_FULL_CONTROL = 'BucketOwnerFullControl',

  /**
   * Owner gets FULL_CONTROL. Amazon EC2 gets READ access to GET an Amazon Machine Image (AMI) bundle from Amazon S3.
   */
  AWS_EXEC_READ = 'AwsExecRead',
}

export interface RoutingRuleCondition {
  /**
   * The HTTP error code when the redirect is applied
   *
   * In the event of an error, if the error code equals this value, then the specified redirect is applied.
   *
   * If both condition properties are specified, both must be true for the redirect to be applied.
   *
   * @default - The HTTP error code will not be verified
   */
  readonly httpErrorCodeReturnedEquals?: string;

  /**
   * The object key name prefix when the redirect is applied
   *
   * If both condition properties are specified, both must be true for the redirect to be applied.
   *
   * @default - The object key name will not be verified
   */
  readonly keyPrefixEquals?: string;
}

export class ReplaceKey {
  /**
   * The specific object key to use in the redirect request
   */
  public static with(keyReplacement: string) {
    return new this(keyReplacement);
  }

  /**
   * The object key prefix to use in the redirect request
   */
  public static prefixWith(keyReplacement: string) {
    return new this(undefined, keyReplacement);
  }

  private constructor(public readonly withKey?: string, public readonly prefixWithKey?: string) {
  }
}

/**
 * Rule that define when a redirect is applied and the redirect behavior.
 *
 * @see https://docs.aws.amazon.com/AmazonS3/latest/dev/how-to-page-redirect.html
 */
export interface RoutingRule {
  /**
   * The host name to use in the redirect request
   *
   * @default - The host name used in the original request.
   */
  readonly hostName?: string;

  /**
   * The HTTP redirect code to use on the response
   *
   * @default "301" - Moved Permanently
   */
  readonly httpRedirectCode?: string;

  /**
   * Protocol to use when redirecting requests
   *
   * @default - The protocol used in the original request.
   */
  readonly protocol?: RedirectProtocol;

  /**
   * Specifies the object key prefix to use in the redirect request
   *
   * @default - The key will not be replaced
   */
  readonly replaceKey?: ReplaceKey;

  /**
   * Specifies a condition that must be met for the specified redirect to apply.
   *
   * @default - No condition
   */
  readonly condition?: RoutingRuleCondition;
}

/**
 * Options for creating Virtual-Hosted style URL.
 */
export interface VirtualHostedStyleUrlOptions {
  /**
   * Specifies the URL includes the region.
   *
   * @default - true
   */
  readonly regional?: boolean;
}

function mapOrUndefined<T, U>(list: T[] | undefined, callback: (element: T) => U): U[] | undefined {
  if (!list || list.length === 0) {
    return undefined;
  }

  return list.map(callback);
}<|MERGE_RESOLUTION|>--- conflicted
+++ resolved
@@ -2,13 +2,9 @@
 import * as events from '@aws-cdk/aws-events';
 import * as iam from '@aws-cdk/aws-iam';
 import * as kms from '@aws-cdk/aws-kms';
-<<<<<<< HEAD
-import { Construct, Fn, IResource, Lazy, RemovalPolicy, Resource, Stack, Token, CfnResource } from '@aws-cdk/core';
+import { Fn, IResource, Lazy, RemovalPolicy, Resource, Stack, Token, CfnResource } from '@aws-cdk/core';
+import { Construct } from 'constructs';
 import { AutoDeleteObjectsResourceHandler } from './auto-delete-objects-handler/auto-delete-objects-handler';
-=======
-import { Fn, IResource, Lazy, RemovalPolicy, Resource, Stack, Token } from '@aws-cdk/core';
-import { Construct } from 'constructs';
->>>>>>> aebac926
 import { BucketPolicy } from './bucket-policy';
 import { IBucketNotificationDestination } from './destination';
 import { BucketNotifications } from './notifications-resource';
