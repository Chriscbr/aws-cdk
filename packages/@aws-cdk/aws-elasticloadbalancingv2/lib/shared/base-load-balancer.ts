import * as ec2 from '@aws-cdk/aws-ec2';
import * as iam from '@aws-cdk/aws-iam';
import * as s3 from '@aws-cdk/aws-s3';
<<<<<<< HEAD
import { IResource, Lazy, Resource, Stack, Token } from '@aws-cdk/core';
import { Construct } from 'constructs';
=======
import { Construct, IResource, Lazy, Resource, Stack, Token } from '@aws-cdk/core';
import { RegionInfo } from '@aws-cdk/region-info';
>>>>>>> 31d6e659
import { CfnLoadBalancer } from '../elasticloadbalancingv2.generated';
import { Attributes, ifUndefined, renderAttributes } from './util';

/**
 * Shared properties of both Application and Network Load Balancers
 */
export interface BaseLoadBalancerProps {
  /**
   * Name of the load balancer
   *
   * @default - Automatically generated name.
   */
  readonly loadBalancerName?: string;

  /**
   * The VPC network to place the load balancer in
   */
  readonly vpc: ec2.IVpc;

  /**
   * Whether the load balancer has an internet-routable address
   *
   * @default false
   */
  readonly internetFacing?: boolean;

  /**
   * Which subnets place the load balancer in
   *
   * @default - the Vpc default strategy.
   *
   */
  readonly vpcSubnets?: ec2.SubnetSelection;

  /**
   * Indicates whether deletion protection is enabled.
   *
   * @default false
   */
  readonly deletionProtection?: boolean;
}

export interface ILoadBalancerV2 extends IResource {
  /**
   * The canonical hosted zone ID of this load balancer
   *
   * @attribute
   * @example Z2P70J7EXAMPLE
   */
  readonly loadBalancerCanonicalHostedZoneId: string;

  /**
   * The DNS name of this load balancer
   *
   * @attribute
   * @example my-load-balancer-424835706.us-west-2.elb.amazonaws.com
   */
  readonly loadBalancerDnsName: string;
}

/**
 * Base class for both Application and Network Load Balancers
 */
export abstract class BaseLoadBalancer extends Resource {
  /**
   * The canonical hosted zone ID of this load balancer
   *
   * @attribute
   * @example Z2P70J7EXAMPLE
   */
  public readonly loadBalancerCanonicalHostedZoneId: string;

  /**
   * The DNS name of this load balancer
   *
   * @attribute
   * @example my-load-balancer-424835706.us-west-2.elb.amazonaws.com
   */
  public readonly loadBalancerDnsName: string;

  /**
   * The full name of this load balancer
   *
   * @attribute
   * @example app/my-load-balancer/50dc6c495c0c9188
   */
  public readonly loadBalancerFullName: string;

  /**
   * The name of this load balancer
   *
   * @attribute
   * @example my-load-balancer
   */
  public readonly loadBalancerName: string;

  /**
   * The ARN of this load balancer
   *
   * @attribute
   * @example arn:aws:elasticloadbalancing:us-west-2:123456789012:loadbalancer/app/my-internal-load-balancer/50dc6c495c0c9188
   */
  public readonly loadBalancerArn: string;

  /**
   * @attribute
   */
  public readonly loadBalancerSecurityGroups: string[];

  /**
   * The VPC this load balancer has been created in.
   */
  public readonly vpc: ec2.IVpc;
  /**
   * Attributes set on this load balancer
   */
  private readonly attributes: Attributes = {};

  constructor(scope: Construct, id: string, baseProps: BaseLoadBalancerProps, additionalProps: any) {
    super(scope, id, {
      physicalName: baseProps.loadBalancerName,
    });

    const internetFacing = ifUndefined(baseProps.internetFacing, false);

    const vpcSubnets = ifUndefined(baseProps.vpcSubnets,
      (internetFacing ? {subnetType: ec2.SubnetType.PUBLIC} : {}) );
    const { subnetIds, internetConnectivityEstablished } = baseProps.vpc.selectSubnets(vpcSubnets);

    this.vpc = baseProps.vpc;

    const resource = new CfnLoadBalancer(this, 'Resource', {
      name: this.physicalName,
      subnets: subnetIds,
      scheme: internetFacing ? 'internet-facing' : 'internal',
      loadBalancerAttributes: Lazy.anyValue({ produce: () => renderAttributes(this.attributes) }, {omitEmptyArray: true} ),
      ...additionalProps,
    });
    if (internetFacing) {
      resource.node.addDependency(internetConnectivityEstablished);
    }

    if (baseProps.deletionProtection) { this.setAttribute('deletion_protection.enabled', 'true'); }

    this.loadBalancerCanonicalHostedZoneId = resource.attrCanonicalHostedZoneId;
    this.loadBalancerDnsName = resource.attrDnsName;
    this.loadBalancerFullName = resource.attrLoadBalancerFullName;
    this.loadBalancerName = resource.attrLoadBalancerName;
    this.loadBalancerArn = resource.ref;
    this.loadBalancerSecurityGroups = resource.attrSecurityGroups;
  }

  /**
   * Enable access logging for this load balancer.
   *
   * A region must be specified on the stack containing the load balancer; you cannot enable logging on
   * environment-agnostic stacks. See https://docs.aws.amazon.com/cdk/latest/guide/environments.html
   */
  public logAccessLogs(bucket: s3.IBucket, prefix?: string) {
    this.setAttribute('access_logs.s3.enabled', 'true');
    this.setAttribute('access_logs.s3.bucket', bucket.bucketName.toString());
    this.setAttribute('access_logs.s3.prefix', prefix);

    const region = Stack.of(this).region;
    if (Token.isUnresolved(region)) {
      throw new Error('Region is required to enable ELBv2 access logging');
    }

    const account = RegionInfo.get(region).elbv2Account;
    if (!account) {
      throw new Error(`Cannot enable access logging; don't know ELBv2 account for region ${region}`);
    }

    prefix = prefix || '';
    bucket.grantPut(new iam.AccountPrincipal(account), `${(prefix ? prefix + '/' : '')}AWSLogs/${Stack.of(this).account}/*`);

    // make sure the bucket's policy is created before the ALB (see https://github.com/aws/aws-cdk/issues/1633)
    this.node.addDependency(bucket);
  }

  /**
   * Set a non-standard attribute on the load balancer
   *
   * @see https://docs.aws.amazon.com/elasticloadbalancing/latest/application/application-load-balancers.html#load-balancer-attributes
   */
  public setAttribute(key: string, value: string | undefined) {
    this.attributes[key] = value;
  }

  /**
   * Remove an attribute from the load balancer
   */
  public removeAttribute(key: string) {
    this.setAttribute(key, undefined);
  }
}<|MERGE_RESOLUTION|>--- conflicted
+++ resolved
@@ -1,13 +1,9 @@
 import * as ec2 from '@aws-cdk/aws-ec2';
 import * as iam from '@aws-cdk/aws-iam';
 import * as s3 from '@aws-cdk/aws-s3';
-<<<<<<< HEAD
 import { IResource, Lazy, Resource, Stack, Token } from '@aws-cdk/core';
 import { Construct } from 'constructs';
-=======
-import { Construct, IResource, Lazy, Resource, Stack, Token } from '@aws-cdk/core';
 import { RegionInfo } from '@aws-cdk/region-info';
->>>>>>> 31d6e659
 import { CfnLoadBalancer } from '../elasticloadbalancingv2.generated';
 import { Attributes, ifUndefined, renderAttributes } from './util';
 
