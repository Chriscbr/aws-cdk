--- conflicted
+++ resolved
@@ -3,18 +3,10 @@
 import { StackInspector } from './inspector';
 import { SynthUtils } from './synth-utils';
 
-<<<<<<< HEAD
-export function expect(stack: api.CloudFormationStackArtifact | cdk.Stack | any, skipValidation = false): StackInspector {
-  // if this is already a synthesized stack, then just inspect it.
-  const artifact = stack instanceof api.CloudFormationStackArtifact ? stack
-    : cdk.Stack.isStack(stack) ? SynthUtils._synthesizeWithNested(stack, { skipValidation })
-      : stack; // Just the template
-=======
 export function expect(stack: api.CloudFormationStackArtifact | cdk.Stack | Record<string, any>, skipValidation = false): StackInspector {
   // if this is already a synthesized stack, then just inspect it.
   const artifact = stack instanceof api.CloudFormationStackArtifact ? stack
     : cdk.Stack.isStack(stack) ? SynthUtils._synthesizeWithNested(stack, { skipValidation })
       : stack; // This is a template already
->>>>>>> 16d2a48a
   return new StackInspector(artifact);
 }