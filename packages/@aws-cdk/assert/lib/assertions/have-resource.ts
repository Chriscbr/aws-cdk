import { Assertion, JestFriendlyAssertion } from '../assertion';
import { StackInspector } from '../inspector';
import { anything, deepObjectLike, match, objectLike } from './have-resource-matchers';

/**
 * Magic value to signify that a certain key should be absent from the property bag.
 *
 * The property is either not present or set to `undefined.
 *
 * NOTE: `ABSENT` only works with the `haveResource()` and `haveResourceLike()`
 * assertions.
 */
export const ABSENT = '{{ABSENT}}';

/**
 * An assertion to check whether a resource of a given type and with the given properties exists, disregarding properties
 *
 * @param resourceType the type of the resource that is expected to be present.
 * @param properties   the properties that the resource is expected to have. A function may be provided, in which case
 *                     it will be called with the properties of candidate resources and an ``InspectionFailure``
 *                     instance on which errors should be appended, and should return a truthy value to denote a match.
 * @param comparison   the entity that is being asserted against.
 * @param allowValueExtension if properties is an object, tells whether values must match exactly, or if they are
 *                     allowed to be supersets of the reference values. Meaningless if properties is a function.
 */
export function haveResource(
  resourceType: string,
  properties?: any,
  comparison?: ResourcePart,
  allowValueExtension: boolean = false): Assertion<StackInspector> {
  return new HaveResourceAssertion(resourceType, properties, comparison, allowValueExtension);
}

/**
 * Sugar for calling ``haveResources`` with ``allowValueExtension`` set to ``true``.
 */
export function haveResourceLike(
  resourceType: string,
  properties?: any,
  comparison?: ResourcePart) {
  return haveResource(resourceType, properties, comparison, true);
}

export type PropertyMatcher = (props: any, inspection: InspectionFailure) => boolean;

export class HaveResourceAssertion extends JestFriendlyAssertion<StackInspector> {
  private readonly inspected: InspectionFailure[] = [];
  private readonly part: ResourcePart;
  private readonly matcher: any;

  constructor(
    private readonly resourceType: string,
    properties?: any,
    part?: ResourcePart,
    allowValueExtension: boolean = false) {
    super();

    this.matcher = isCallable(properties) ? properties :
      properties === undefined ? anything() :
        allowValueExtension ? deepObjectLike(properties) :
          objectLike(properties);
    this.part = part !== undefined ? part : ResourcePart.Properties;
  }

  public assertUsing(inspector: StackInspector): boolean {
    for (const logicalId of Object.keys(inspector.value.Resources || {})) {
      const resource = inspector.value.Resources[logicalId];
      if (resource.Type === this.resourceType) {
        const propsToCheck = this.part === ResourcePart.Properties ? resource.Properties : resource;

        // Pass inspection object as 2nd argument, initialize failure with default string,
        // to maintain backwards compatibility with old predicate API.
        const inspection = { resource, failureReason: 'Object did not match predicate' };

        if (match(propsToCheck, this.matcher, inspection)) {
          return true;
        }

        this.inspected.push(inspection);
      }
    }

    return false;
  }

  public generateErrorMessage() {
    const lines: string[] = [];
    lines.push(`None of ${this.inspected.length} resources matches ${this.description}.`);

    for (const inspected of this.inspected) {
      lines.push(`- ${inspected.failureReason} in:`);
      lines.push(indent(4, JSON.stringify(inspected.resource, null, 2)));
    }

    return lines.join('\n');
  }

  public assertOrThrow(inspector: StackInspector) {
    if (!this.assertUsing(inspector)) {
      throw new Error(this.generateErrorMessage());
    }
  }

  public get description(): string {
    // eslint-disable-next-line max-len
    return `resource '${this.resourceType}' with ${JSON.stringify(this.matcher, undefined, 2)}`;
  }
}

function indent(n: number, s: string) {
  const prefix = ' '.repeat(n);
  return prefix + s.replace(/\n/g, '\n' + prefix);
}

export interface InspectionFailure {
  resource: any;
  failureReason: string;
}

/**
<<<<<<< HEAD
 * Match a given literal value against a matcher
 *
 * If the matcher is a callable, use that to evaluate the value. Otherwise, the values
 * must be literally the same.
 */
function match(value: any, matcher: any, inspection: InspectionFailure) {
  if (isCallable(matcher)) {
    // Custom matcher (this mostly looks very weird because our `InspectionFailure` signature is weird)
    const innerInspection: InspectionFailure = { ...inspection, failureReason: '' };
    const result = matcher(value, innerInspection);
    if (typeof result !== 'boolean') {
      return failMatcher(inspection, `Predicate returned non-boolean return value: ${result}`);
    }
    if (!result && !innerInspection.failureReason) {
      // Custom matcher neglected to return an error
      return failMatcher(inspection, 'Predicate returned false');
    }
    // Propagate inner error in case of failure
    if (!result) { inspection.failureReason = innerInspection.failureReason; }
    return result;
  }

  return matchLiteral(value, matcher, inspection);
}

/**
 * Match a literal value at the top level.
 *
 * When recursing into arrays or objects, the nested values can be either matchers
 * or literals.
 */
function matchLiteral(value: any, pattern: any, inspection: InspectionFailure) {
  if (pattern == null) { return true; }

  const errors = new Array<string>();

  if (Array.isArray(value) !== Array.isArray(pattern)) {
    return failMatcher(inspection, 'Array type mismatch');
  }
  if (Array.isArray(value)) {
    if (pattern.length !== value.length) {
      return failMatcher(inspection, 'Array length mismatch');
    }

    // Recurse comparison for individual objects
    for (let i = 0; i < pattern.length; i++) {
      if (!match(value[i], pattern[i], { ...inspection })) {
        errors.push(`Array element ${i} mismatch`);
      }
    }

    if (errors.length > 0) {
      return failMatcher(inspection, errors.join(', '));
    }
    return true;
  }
  if ((typeof value === 'object') !== (typeof pattern === 'object')) {
    return failMatcher(inspection, 'Object type mismatch');
  }
  if (typeof pattern === 'object') {
    // Check that all fields in the pattern have the right value
    const innerInspection = { ...inspection, failureReason: '' };
    const matcher = objectLike(pattern)(value, innerInspection);
    if (!matcher) {
      inspection.failureReason = innerInspection.failureReason;
      return false;
    }

    // Check no fields uncovered
    const realFields = new Set(Object.keys(value));
    for (const key of Object.keys(pattern)) { realFields.delete(key); }
    if (realFields.size > 0) {
      return failMatcher(inspection, `Unexpected keys present in object: ${Array.from(realFields).join(', ')}`);
    }
    return true;
  }

  if (value !== pattern) {
    return failMatcher(inspection, 'Different values');
  }

  return true;
}

/**
 * Helper function to make matcher failure reporting a little easier
 *
 * Our protocol is weird (change a string on a passed-in object and return 'false'),
 * but I don't want to change that right now.
 */
function failMatcher(inspection: InspectionFailure, error: string): boolean {
  inspection.failureReason = error;
  return false;
}

/**
 * A matcher for an object that contains at least the given fields with the given matchers (or literals)
 *
 * Only does lenient matching one level deep, at the next level all objects must declare the
 * exact expected keys again.
 */
export function objectLike<A extends object>(pattern: A): PropertyMatcher {
  return _objectContaining(pattern, false);
}

/**
 * A matcher for an object that contains at least the given fields with the given matchers (or literals)
 *
 * Switches to "deep" lenient matching. Nested objects also only need to contain declared keys.
 */
export function deepObjectLike<A extends object>(pattern: A): PropertyMatcher {
  return _objectContaining(pattern, true);
}

export function _objectContaining<A extends object>(pattern: A, deep: boolean): PropertyMatcher {
  return annotateMatcher({ [deep ? '$deepObjectLike' : '$objectLike']: pattern }, (value: any, inspection: InspectionFailure): boolean => {
    if (typeof value !== 'object' || !value) {
      return failMatcher(inspection, `Expect an object but got '${typeof value}'`);
    }

    const errors = new Array<string>();

    for (const [patternKey, patternValue] of Object.entries(pattern)) {
      if (patternValue === ABSENT) {
        if (value[patternKey] !== undefined) { errors.push(`Field ${patternKey} present, but shouldn't be`); }
        continue;
      }

      if (!(patternKey in value)) {
        errors.push(`Field ${patternKey} missing`);
        continue;
      }

      // If we are doing DEEP objectLike, translate object literals in the pattern into
      // more `deepObjectLike` matchers, even if they occur in lists.
      const matchValue = deep ? deepMatcherFromObjectLiteral(patternValue) : patternValue;

      const innerInspection = { ...inspection, failureReason: '' };
      const valueMatches = match(value[patternKey], matchValue, innerInspection);
      if (!valueMatches) {
        errors.push(`Field ${patternKey} mismatch: ${innerInspection.failureReason}`);
      }
    }

    /**
     * Transform nested object literals into more deep object matchers, if applicable
     *
     * Object literals in lists are also transformed.
     */
    function deepMatcherFromObjectLiteral(nestedPattern: any): any {
      if (isObject(nestedPattern)) {
        return deepObjectLike(nestedPattern);
      }
      if (Array.isArray(nestedPattern)) {
        return nestedPattern.map(deepMatcherFromObjectLiteral);
      }
      return nestedPattern;
    }

    if (errors.length > 0) {
      return failMatcher(inspection, errors.join(', '));
    }
    return true;
  });
}

/**
 * Match exactly the given value
 *
 * This is the default, you only need this to escape from the deep lenient matching
 * of `deepObjectLike`.
 */
export function exactValue(expected: any): PropertyMatcher {
  return annotateMatcher({ $exactValue: expected }, (value: any, inspection: InspectionFailure): boolean => {
    return matchLiteral(value, expected, inspection);
  });
}

/**
 * A matcher for a list that contains all of the given elements in any order
 */
export function arrayWith(...elements: any[]): PropertyMatcher {
  if (elements.length === 0) { return anything(); }

  const annotation = { $arrayContaining: elements.length === 1 ? elements[0] : elements };
  return annotateMatcher(annotation, (value: any, inspection: InspectionFailure): boolean => {
    if (!Array.isArray(value)) {
      return failMatcher(inspection, `Expect an array but got '${typeof value}'`);
    }

    for (const element of elements) {
      const failure = longestFailure(value, element);
      if (failure) {
        return failMatcher(inspection, `Array did not contain expected element, closest match at index ${failure[0]}: ${failure[1]}`);
      }
    }

    return true;

    /**
     * Return 'null' if the matcher matches anywhere in the array, otherwise the longest error and its index
     */
    function longestFailure(array: any[], matcher: any): [number, string] | null {
      let fail: [number, string] | null = null;
      for (let i = 0; i < array.length; i++) {
        const innerInspection = { ...inspection, failureReason: '' };
        if (match(array[i], matcher, innerInspection)) {
          return null;
        }

        if (fail === null || innerInspection.failureReason.length > fail[1].length) {
          fail = [i, innerInspection.failureReason];
        }
      }
      return fail;
    }
  });
}

/**
 * Do a glob-like pattern match (which only supports *s)
 */
export function stringLike(pattern: string): PropertyMatcher {
  // Replace * with .* in the string, escape the rest and brace with ^...$
  const regex = new RegExp(`^${pattern.split('*').map(escapeRegex).join('.*')}$`);

  return annotateMatcher({ $stringContaining: pattern }, (value: any, failure: InspectionFailure) => {
    if (typeof value !== 'string') {
      failure.failureReason = `Expected a string, but got '${typeof value}'`;
      return false;
    }

    if (!regex.test(value)) {
      failure.failureReason = 'String did not match pattern';
      return false;
    }

    return true;
  });
=======
 * What part of the resource to compare
 */
export enum ResourcePart {
  /**
   * Only compare the resource's properties
   */
  Properties,

  /**
   * Check the entire CloudFormation config
   *
   * (including UpdateConfig, DependsOn, etc.)
   */
  CompleteDefinition
>>>>>>> 7e5367c4
}

/**
 * Whether a value is a callable
 */
<<<<<<< HEAD
function anything() {
  return annotateMatcher({ $anything: true }, () => true);
=======
function isCallable(x: any): x is ((...args: any[]) => any) {
  return x && {}.toString.call(x) === '[object Function]';
>>>>>>> 7e5367c4
}

/**
 * Return whether `superObj` is a super-object of `obj`.
 *
 * A super-object has the same or more property values, recursing into sub properties if ``allowValueExtension`` is true.
 *
 * At any point in the object, a value may be replaced with a function which will be used to check that particular field.
 * The type of a matcher function is expected to be of type PropertyMatcher.
 *
 * @deprecated - Use `objectLike` or a literal object instead.
 */
export function isSuperObject(superObj: any, pattern: any, errors: string[] = [], allowValueExtension: boolean = false): boolean {
  const matcher = allowValueExtension ? deepObjectLike(pattern) : objectLike(pattern);

  const inspection: InspectionFailure = { resource: superObj, failureReason: '' };
  const ret = match(superObj, matcher, inspection);
  if (!ret) {
    errors.push(inspection.failureReason);
  }
  return ret;
<<<<<<< HEAD
}

/**
 * What part of the resource to compare
 */
export enum ResourcePart {
  /**
   * Only compare the resource's properties
   */
  Properties,

  /**
   * Check the entire CloudFormation config
   *
   * (including UpdateConfig, DependsOn, etc.)
   */
  CompleteDefinition
}

/**
 * Whether a value is a callable
 */
function isCallable(x: any): x is ((...args: any[]) => any) {
  return x && {}.toString.call(x) === '[object Function]';
}

/**
 * Whether a value is an object
 */
function isObject(x: any): x is object {
  // Because `typeof null === 'object'`.
  return x && typeof x === 'object';
}

/**
 * Annotate a matcher with a specific toJSON so it renders nicely
 *
 * Since we JSON.stringify() patterns we are looking for in error messages, and
 * we want to describe matchers better than just by `[function Function]` (or actually,
 * not show them at all which is what JavaScript would do by default), put something
 * on there that describes the matcher better.
 */
function annotateMatcher<A extends object>(how: A, matcher: PropertyMatcher): PropertyMatcher {
  (matcher as any).toJSON = () => how;
  return matcher;
}

function escapeRegex(s: string) {
  return s.replace(/[.*+?^${}()|[\]\\]/g, '\\$&'); // $& means the whole matched string
=======
>>>>>>> 7e5367c4
}<|MERGE_RESOLUTION|>--- conflicted
+++ resolved
@@ -118,299 +118,6 @@
 }
 
 /**
-<<<<<<< HEAD
- * Match a given literal value against a matcher
- *
- * If the matcher is a callable, use that to evaluate the value. Otherwise, the values
- * must be literally the same.
- */
-function match(value: any, matcher: any, inspection: InspectionFailure) {
-  if (isCallable(matcher)) {
-    // Custom matcher (this mostly looks very weird because our `InspectionFailure` signature is weird)
-    const innerInspection: InspectionFailure = { ...inspection, failureReason: '' };
-    const result = matcher(value, innerInspection);
-    if (typeof result !== 'boolean') {
-      return failMatcher(inspection, `Predicate returned non-boolean return value: ${result}`);
-    }
-    if (!result && !innerInspection.failureReason) {
-      // Custom matcher neglected to return an error
-      return failMatcher(inspection, 'Predicate returned false');
-    }
-    // Propagate inner error in case of failure
-    if (!result) { inspection.failureReason = innerInspection.failureReason; }
-    return result;
-  }
-
-  return matchLiteral(value, matcher, inspection);
-}
-
-/**
- * Match a literal value at the top level.
- *
- * When recursing into arrays or objects, the nested values can be either matchers
- * or literals.
- */
-function matchLiteral(value: any, pattern: any, inspection: InspectionFailure) {
-  if (pattern == null) { return true; }
-
-  const errors = new Array<string>();
-
-  if (Array.isArray(value) !== Array.isArray(pattern)) {
-    return failMatcher(inspection, 'Array type mismatch');
-  }
-  if (Array.isArray(value)) {
-    if (pattern.length !== value.length) {
-      return failMatcher(inspection, 'Array length mismatch');
-    }
-
-    // Recurse comparison for individual objects
-    for (let i = 0; i < pattern.length; i++) {
-      if (!match(value[i], pattern[i], { ...inspection })) {
-        errors.push(`Array element ${i} mismatch`);
-      }
-    }
-
-    if (errors.length > 0) {
-      return failMatcher(inspection, errors.join(', '));
-    }
-    return true;
-  }
-  if ((typeof value === 'object') !== (typeof pattern === 'object')) {
-    return failMatcher(inspection, 'Object type mismatch');
-  }
-  if (typeof pattern === 'object') {
-    // Check that all fields in the pattern have the right value
-    const innerInspection = { ...inspection, failureReason: '' };
-    const matcher = objectLike(pattern)(value, innerInspection);
-    if (!matcher) {
-      inspection.failureReason = innerInspection.failureReason;
-      return false;
-    }
-
-    // Check no fields uncovered
-    const realFields = new Set(Object.keys(value));
-    for (const key of Object.keys(pattern)) { realFields.delete(key); }
-    if (realFields.size > 0) {
-      return failMatcher(inspection, `Unexpected keys present in object: ${Array.from(realFields).join(', ')}`);
-    }
-    return true;
-  }
-
-  if (value !== pattern) {
-    return failMatcher(inspection, 'Different values');
-  }
-
-  return true;
-}
-
-/**
- * Helper function to make matcher failure reporting a little easier
- *
- * Our protocol is weird (change a string on a passed-in object and return 'false'),
- * but I don't want to change that right now.
- */
-function failMatcher(inspection: InspectionFailure, error: string): boolean {
-  inspection.failureReason = error;
-  return false;
-}
-
-/**
- * A matcher for an object that contains at least the given fields with the given matchers (or literals)
- *
- * Only does lenient matching one level deep, at the next level all objects must declare the
- * exact expected keys again.
- */
-export function objectLike<A extends object>(pattern: A): PropertyMatcher {
-  return _objectContaining(pattern, false);
-}
-
-/**
- * A matcher for an object that contains at least the given fields with the given matchers (or literals)
- *
- * Switches to "deep" lenient matching. Nested objects also only need to contain declared keys.
- */
-export function deepObjectLike<A extends object>(pattern: A): PropertyMatcher {
-  return _objectContaining(pattern, true);
-}
-
-export function _objectContaining<A extends object>(pattern: A, deep: boolean): PropertyMatcher {
-  return annotateMatcher({ [deep ? '$deepObjectLike' : '$objectLike']: pattern }, (value: any, inspection: InspectionFailure): boolean => {
-    if (typeof value !== 'object' || !value) {
-      return failMatcher(inspection, `Expect an object but got '${typeof value}'`);
-    }
-
-    const errors = new Array<string>();
-
-    for (const [patternKey, patternValue] of Object.entries(pattern)) {
-      if (patternValue === ABSENT) {
-        if (value[patternKey] !== undefined) { errors.push(`Field ${patternKey} present, but shouldn't be`); }
-        continue;
-      }
-
-      if (!(patternKey in value)) {
-        errors.push(`Field ${patternKey} missing`);
-        continue;
-      }
-
-      // If we are doing DEEP objectLike, translate object literals in the pattern into
-      // more `deepObjectLike` matchers, even if they occur in lists.
-      const matchValue = deep ? deepMatcherFromObjectLiteral(patternValue) : patternValue;
-
-      const innerInspection = { ...inspection, failureReason: '' };
-      const valueMatches = match(value[patternKey], matchValue, innerInspection);
-      if (!valueMatches) {
-        errors.push(`Field ${patternKey} mismatch: ${innerInspection.failureReason}`);
-      }
-    }
-
-    /**
-     * Transform nested object literals into more deep object matchers, if applicable
-     *
-     * Object literals in lists are also transformed.
-     */
-    function deepMatcherFromObjectLiteral(nestedPattern: any): any {
-      if (isObject(nestedPattern)) {
-        return deepObjectLike(nestedPattern);
-      }
-      if (Array.isArray(nestedPattern)) {
-        return nestedPattern.map(deepMatcherFromObjectLiteral);
-      }
-      return nestedPattern;
-    }
-
-    if (errors.length > 0) {
-      return failMatcher(inspection, errors.join(', '));
-    }
-    return true;
-  });
-}
-
-/**
- * Match exactly the given value
- *
- * This is the default, you only need this to escape from the deep lenient matching
- * of `deepObjectLike`.
- */
-export function exactValue(expected: any): PropertyMatcher {
-  return annotateMatcher({ $exactValue: expected }, (value: any, inspection: InspectionFailure): boolean => {
-    return matchLiteral(value, expected, inspection);
-  });
-}
-
-/**
- * A matcher for a list that contains all of the given elements in any order
- */
-export function arrayWith(...elements: any[]): PropertyMatcher {
-  if (elements.length === 0) { return anything(); }
-
-  const annotation = { $arrayContaining: elements.length === 1 ? elements[0] : elements };
-  return annotateMatcher(annotation, (value: any, inspection: InspectionFailure): boolean => {
-    if (!Array.isArray(value)) {
-      return failMatcher(inspection, `Expect an array but got '${typeof value}'`);
-    }
-
-    for (const element of elements) {
-      const failure = longestFailure(value, element);
-      if (failure) {
-        return failMatcher(inspection, `Array did not contain expected element, closest match at index ${failure[0]}: ${failure[1]}`);
-      }
-    }
-
-    return true;
-
-    /**
-     * Return 'null' if the matcher matches anywhere in the array, otherwise the longest error and its index
-     */
-    function longestFailure(array: any[], matcher: any): [number, string] | null {
-      let fail: [number, string] | null = null;
-      for (let i = 0; i < array.length; i++) {
-        const innerInspection = { ...inspection, failureReason: '' };
-        if (match(array[i], matcher, innerInspection)) {
-          return null;
-        }
-
-        if (fail === null || innerInspection.failureReason.length > fail[1].length) {
-          fail = [i, innerInspection.failureReason];
-        }
-      }
-      return fail;
-    }
-  });
-}
-
-/**
- * Do a glob-like pattern match (which only supports *s)
- */
-export function stringLike(pattern: string): PropertyMatcher {
-  // Replace * with .* in the string, escape the rest and brace with ^...$
-  const regex = new RegExp(`^${pattern.split('*').map(escapeRegex).join('.*')}$`);
-
-  return annotateMatcher({ $stringContaining: pattern }, (value: any, failure: InspectionFailure) => {
-    if (typeof value !== 'string') {
-      failure.failureReason = `Expected a string, but got '${typeof value}'`;
-      return false;
-    }
-
-    if (!regex.test(value)) {
-      failure.failureReason = 'String did not match pattern';
-      return false;
-    }
-
-    return true;
-  });
-=======
- * What part of the resource to compare
- */
-export enum ResourcePart {
-  /**
-   * Only compare the resource's properties
-   */
-  Properties,
-
-  /**
-   * Check the entire CloudFormation config
-   *
-   * (including UpdateConfig, DependsOn, etc.)
-   */
-  CompleteDefinition
->>>>>>> 7e5367c4
-}
-
-/**
- * Whether a value is a callable
- */
-<<<<<<< HEAD
-function anything() {
-  return annotateMatcher({ $anything: true }, () => true);
-=======
-function isCallable(x: any): x is ((...args: any[]) => any) {
-  return x && {}.toString.call(x) === '[object Function]';
->>>>>>> 7e5367c4
-}
-
-/**
- * Return whether `superObj` is a super-object of `obj`.
- *
- * A super-object has the same or more property values, recursing into sub properties if ``allowValueExtension`` is true.
- *
- * At any point in the object, a value may be replaced with a function which will be used to check that particular field.
- * The type of a matcher function is expected to be of type PropertyMatcher.
- *
- * @deprecated - Use `objectLike` or a literal object instead.
- */
-export function isSuperObject(superObj: any, pattern: any, errors: string[] = [], allowValueExtension: boolean = false): boolean {
-  const matcher = allowValueExtension ? deepObjectLike(pattern) : objectLike(pattern);
-
-  const inspection: InspectionFailure = { resource: superObj, failureReason: '' };
-  const ret = match(superObj, matcher, inspection);
-  if (!ret) {
-    errors.push(inspection.failureReason);
-  }
-  return ret;
-<<<<<<< HEAD
-}
-
-/**
  * What part of the resource to compare
  */
 export enum ResourcePart {
@@ -435,28 +142,22 @@
 }
 
 /**
- * Whether a value is an object
+ * Return whether `superObj` is a super-object of `obj`.
+ *
+ * A super-object has the same or more property values, recursing into sub properties if ``allowValueExtension`` is true.
+ *
+ * At any point in the object, a value may be replaced with a function which will be used to check that particular field.
+ * The type of a matcher function is expected to be of type PropertyMatcher.
+ *
+ * @deprecated - Use `objectLike` or a literal object instead.
  */
-function isObject(x: any): x is object {
-  // Because `typeof null === 'object'`.
-  return x && typeof x === 'object';
-}
+export function isSuperObject(superObj: any, pattern: any, errors: string[] = [], allowValueExtension: boolean = false): boolean {
+  const matcher = allowValueExtension ? deepObjectLike(pattern) : objectLike(pattern);
 
-/**
- * Annotate a matcher with a specific toJSON so it renders nicely
- *
- * Since we JSON.stringify() patterns we are looking for in error messages, and
- * we want to describe matchers better than just by `[function Function]` (or actually,
- * not show them at all which is what JavaScript would do by default), put something
- * on there that describes the matcher better.
- */
-function annotateMatcher<A extends object>(how: A, matcher: PropertyMatcher): PropertyMatcher {
-  (matcher as any).toJSON = () => how;
-  return matcher;
-}
-
-function escapeRegex(s: string) {
-  return s.replace(/[.*+?^${}()|[\]\\]/g, '\\$&'); // $& means the whole matched string
-=======
->>>>>>> 7e5367c4
+  const inspection: InspectionFailure = { resource: superObj, failureReason: '' };
+  const ret = match(superObj, matcher, inspection);
+  if (!ret) {
+    errors.push(inspection.failureReason);
+  }
+  return ret;
 }