--- conflicted
+++ resolved
@@ -158,21 +158,13 @@
     "pkglint": "0.0.0"
   },
   "dependencies": {
-<<<<<<< HEAD
-    "@aws-cdk/cx-api": "1.24.0",
-    "@aws-cdk/cdk-assets-schema": "1.24.0"
+    "@aws-cdk/cx-api": "0.0.0",
+    "@aws-cdk/cdk-assets-schema": "0.0.0"
   },
   "homepage": "https://github.com/aws/aws-cdk",
   "peerDependencies": {
-    "@aws-cdk/cx-api": "1.24.0",
-    "@aws-cdk/cdk-assets-schema": "1.24.0"
-=======
-    "@aws-cdk/cx-api": "0.0.0"
-  },
-  "homepage": "https://github.com/aws/aws-cdk",
-  "peerDependencies": {
-    "@aws-cdk/cx-api": "0.0.0"
->>>>>>> fc379d66
+    "@aws-cdk/cx-api": "0.0.0",
+    "@aws-cdk/cdk-assets-schema": "0.0.0"
   },
   "engines": {
     "node": ">= 10.3.0"
