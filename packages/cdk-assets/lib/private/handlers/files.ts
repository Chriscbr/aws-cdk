import { FileAssetPackaging } from '@aws-cdk/cdk-assets-schema';
import { createReadStream, promises as fs } from 'fs';
import * as path from 'path';
import { FileManifestEntry } from '../../asset-manifest';
import { EventType } from '../../progress';
import { zipDirectory } from '../archive';
import { IAssetHandler, IHandlerHost } from "../asset-handler";
import { pathExists } from '../fs-extra';
import { replaceAwsPlaceholders } from "../placeholders";

export class FileAssetHandler implements IAssetHandler {
  private readonly fileCacheRoot: string;

  constructor(
    private readonly workDir: string,
    private readonly asset: FileManifestEntry,
    private readonly host: IHandlerHost) {
    this.fileCacheRoot = path.join(workDir, '.cache');
  }

  public async publish(): Promise<void> {
    const destination = await replaceAwsPlaceholders(this.asset.destination, this.host.aws);
    const s3Url = `s3://${destination.bucketName}/${destination.objectKey}`;

    const s3 = await this.host.aws.s3Client(destination);
    this.host.emitMessage(EventType.CHECK, `Check ${s3Url}`);

<<<<<<< HEAD
    if (!await bucketExist(s3, destination.bucketName)) {
      throw new Error(`No bucket with name ${destination.bucketName} in account. Is this account bootstrapped?`);
=======
    const account = await this.host.aws.discoverCurrentAccount();
    switch (await bucketOwnership(s3, destination.bucketName)) {
      case BucketOwnership.MINE:
        break;
      case BucketOwnership.DOES_NOT_EXIST:
        throw new Error(`No bucket named '${destination.bucketName}'. Is account ${account} bootstrapped?`);
      case BucketOwnership.SOMEONE_ELSES_OR_NO_ACCESS:
        throw new Error(`Bucket named '${destination.bucketName}' exists, but not in account ${account}. Wrong account?`);
>>>>>>> 8e802f47
    }

    if (await objectExists(s3, destination.bucketName, destination.objectKey)) {
      this.host.emitMessage(EventType.FOUND, `Found ${s3Url}`);
      return;
    }

    if (this.host.aborted) { return; }
    const publishFile = await this.packageFile();
    const contentType = this.asset.source.packaging === FileAssetPackaging.ZIP_DIRECTORY ? 'application/zip' : undefined;

    this.host.emitMessage(EventType.UPLOAD, `Upload ${s3Url}`);
    await s3.upload({
      Bucket: destination.bucketName,
      Key: destination.objectKey,
      Body: createReadStream(publishFile),
      ContentType: contentType
    }).promise();
  }

  private async packageFile(): Promise<string> {
    const source = this.asset.source;
    const fullPath = path.join(this.workDir, this.asset.source.path);

    if (source.packaging === FileAssetPackaging.ZIP_DIRECTORY) {
      await fs.mkdir(this.fileCacheRoot, { recursive: true });
      const ret = path.join(this.fileCacheRoot, `${this.asset.id.assetId}.zip`);

      if (await pathExists(ret)) {
        this.host.emitMessage(EventType.CACHED, `From cache ${ret}`);
        return ret;
      }

      this.host.emitMessage(EventType.BUILD, `Zip ${fullPath} -> ${ret}`);
      await zipDirectory(fullPath, ret);
      return ret;
    } else {
      return fullPath;
    }
  }
}

<<<<<<< HEAD
async function bucketExist(s3: AWS.S3, bucket: string) {
  try {
    await s3.getBucketLocation({ Bucket: bucket });
    return true;
  } catch (e) {
    if (['NoSuchBucket', 'AccessDenied', 'AllAccessDisabled'].includes(e.code)) {
      return false;
    }
=======
enum BucketOwnership {
  DOES_NOT_EXIST,
  MINE,
  SOMEONE_ELSES_OR_NO_ACCESS
}

async function bucketOwnership(s3: AWS.S3, bucket: string): Promise<BucketOwnership> {
  try {
    await s3.getBucketLocation({ Bucket: bucket }).promise();
    return BucketOwnership.MINE;
  } catch (e) {
    if (e.code === 'NoSuchBucket') { return BucketOwnership.DOES_NOT_EXIST; }
    if (['AccessDenied', 'AllAccessDisabled'].includes(e.code)) { return BucketOwnership.SOMEONE_ELSES_OR_NO_ACCESS; }
>>>>>>> 8e802f47
    throw e;
  }
}

async function objectExists(s3: AWS.S3, bucket: string, key: string) {
  try {
    await s3.headObject({ Bucket: bucket, Key: key }).promise();
    return true;
  } catch (e) {
    if (e.code === 'NotFound') {
      return false;
    }

    throw e;
  }
}<|MERGE_RESOLUTION|>--- conflicted
+++ resolved
@@ -25,10 +25,6 @@
     const s3 = await this.host.aws.s3Client(destination);
     this.host.emitMessage(EventType.CHECK, `Check ${s3Url}`);
 
-<<<<<<< HEAD
-    if (!await bucketExist(s3, destination.bucketName)) {
-      throw new Error(`No bucket with name ${destination.bucketName} in account. Is this account bootstrapped?`);
-=======
     const account = await this.host.aws.discoverCurrentAccount();
     switch (await bucketOwnership(s3, destination.bucketName)) {
       case BucketOwnership.MINE:
@@ -37,7 +33,6 @@
         throw new Error(`No bucket named '${destination.bucketName}'. Is account ${account} bootstrapped?`);
       case BucketOwnership.SOMEONE_ELSES_OR_NO_ACCESS:
         throw new Error(`Bucket named '${destination.bucketName}' exists, but not in account ${account}. Wrong account?`);
->>>>>>> 8e802f47
     }
 
     if (await objectExists(s3, destination.bucketName, destination.objectKey)) {
@@ -80,16 +75,6 @@
   }
 }
 
-<<<<<<< HEAD
-async function bucketExist(s3: AWS.S3, bucket: string) {
-  try {
-    await s3.getBucketLocation({ Bucket: bucket });
-    return true;
-  } catch (e) {
-    if (['NoSuchBucket', 'AccessDenied', 'AllAccessDisabled'].includes(e.code)) {
-      return false;
-    }
-=======
 enum BucketOwnership {
   DOES_NOT_EXIST,
   MINE,
@@ -103,7 +88,6 @@
   } catch (e) {
     if (e.code === 'NoSuchBucket') { return BucketOwnership.DOES_NOT_EXIST; }
     if (['AccessDenied', 'AllAccessDisabled'].includes(e.code)) { return BucketOwnership.SOMEONE_ELSES_OR_NO_ACCESS; }
->>>>>>> 8e802f47
     throw e;
   }
 }
