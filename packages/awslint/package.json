{
  "name": "awslint",
  "version": "0.0.0",
  "description": "Enforces the AWS Construct Library guidelines",
  "scripts": {
    "build": "tsc -b && chmod +x bin/awslint",
    "lint": "tslint -p . && pkglint",
    "test": "echo ok",
    "watch": "tsc -b -w",
    "package": "mkdir -p dist/js && mv $( npm pack ) dist/js/",
    "build+test+package": "npm run build+test && npm run package",
    "build+test": "npm run build && npm test",
    "pkglint": "pkglint -f"
  },
  "bin": {
    "awslint": "bin/awslint"
  },
  "dependencies": {
    "@jsii/spec": "^1.8.0",
    "camelcase": "^6.0.0",
    "colors": "^1.4.0",
    "fs-extra": "^9.0.1",
    "jsii-reflect": "^1.8.0",
    "yargs": "^15.3.1"
  },
  "devDependencies": {
    "@types/fs-extra": "^8.1.0",
    "@types/yargs": "^15.0.5",
    "tslint": "^5.20.1",
    "pkglint": "0.0.0",
    "typescript": "~3.9.6"
  },
  "repository": {
    "type": "git",
    "url": "https://github.com/aws/aws-cdk.git",
    "directory": "packages/awslint"
  },
  "homepage": "https://github.com/aws/aws-cdk",
  "license": "Apache-2.0",
  "author": {
    "name": "Amazon Web Services",
    "url": "https://aws.amazon.com",
    "organization": true
  },
  "keywords": [
    "aws",
    "cdk"
  ],
<<<<<<< HEAD
  "ostools": ["chmod"],
=======
  "maturity": "developer-preview",
  "stability": "experimental",
>>>>>>> 16d2a48a
  "engines": {
    "node": ">= 10.13.0 <13 || >=13.7.0"
  }
}<|MERGE_RESOLUTION|>--- conflicted
+++ resolved
@@ -46,12 +46,9 @@
     "aws",
     "cdk"
   ],
-<<<<<<< HEAD
   "ostools": ["chmod"],
-=======
   "maturity": "developer-preview",
   "stability": "experimental",
->>>>>>> 16d2a48a
   "engines": {
     "node": ">= 10.13.0 <13 || >=13.7.0"
   }
